--- conflicted
+++ resolved
@@ -265,7 +265,6 @@
     }
 }
 
-<<<<<<< HEAD
 def linuxJavaTesting(env_name, network_name, testEnv) {
     unstash name: 'LibindyJavaSO'
     dir('wrappers/java') {
@@ -287,17 +286,6 @@
                 python3.5 -m pip install --user -e .
                 LD_LIBRARY_PATH=./ RUST_LOG=trace TEST_POOL_IP=10.0.0.2 python3.5 -m pytest
             '''
-=======
-        sh "cp libindy/target/debug/libindy.so cli"
-        dir('cli') {
-            testEnv.inside("--ip=\"10.0.0.3\" --network=${network_name}") {
-                echo "${env_name} Indy Cli Test: Build"
-                sh "LIBRARY_PATH=./ RUST_BACKTRACE=1 cargo test --no-run"
-
-                echo "${env_name} Indy Cli Test: Run tests"
-                sh "LIBRARY_PATH=./ RUST_BACKTRACE=1 RUST_LOG=trace RUST_TEST_THREADS=1 TEST_POOL_IP=10.0.0.2 cargo test"
-            }
->>>>>>> 15b46250
         }
     }
 }
@@ -305,14 +293,12 @@
 def linuxCLITesting(env_name, network_name, testEnv) {
     unstash name: 'LibindyCliSO'
     dir('cli') {
-        testEnv.inside("--network=${network_name} -u 0:0") {
-            sh "cp libindy.so /usr/lib"
-
+        testEnv.inside("--network=${network_name}") {
             echo "${env_name} Indy Cli Test: Build"
-            sh "RUST_BACKTRACE=1 cargo test --no-run"
+            sh "LIBRARY_PATH=./ RUST_BACKTRACE=1 cargo test --no-run"
 
             echo "${env_name} Indy Cli Test: Run tests"
-            sh "RUST_BACKTRACE=1 RUST_LOG=trace RUST_TEST_THREADS=1 TEST_POOL_IP=10.0.0.2 cargo test"
+            sh "LIBRARY_PATH=./ RUST_BACKTRACE=1 RUST_LOG=trace RUST_TEST_THREADS=1 TEST_POOL_IP=10.0.0.2 cargo test"
         }
     }
 }
