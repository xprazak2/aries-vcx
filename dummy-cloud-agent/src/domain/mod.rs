--- conflicted
+++ resolved
@@ -1,11 +1,6 @@
 pub mod config;
 pub mod constants;
 pub mod a2a;
-<<<<<<< HEAD
-pub mod indy;
-=======
-pub mod wallet;
->>>>>>> a767d354
 pub mod invite;
 pub mod key_deligation_proof;
 pub mod status;
