extern crate env_logger;
extern crate log_panics;
extern crate log;
#[cfg(target_os = "android")]
extern crate android_logger;

use self::env_logger::Builder;
use self::log::{Record, LevelFilter, Level};
use std::env;
use std::io::Write;
#[cfg(target_os = "android")]
use self::android_logger::Filter;

pub struct LoggerUtils {}

impl LoggerUtils {
    pub fn init() {
        log_panics::init(); //Logging of panics is essential for android. As android does not log to stdout for native code
        if cfg!(target_os = "android") {
            //Set logging to off when deploying production android app.
            #[cfg(target_os = "android")]
                android_logger::init_once(
<<<<<<< HEAD
                    Filter::default().with_min_level(log::Level::Trace)
                );
                info!("libindy::Logging for Android");
            } else {
                let mut builder = Builder::new();
                builder.format(|buf, record: &Record| writeln!(buf, "{:>5}|{:<30}|{:>35}:{:<4}| {}", record.level(), record.target(),record.file().get_or_insert(""), record.line().get_or_insert(0), record.args()))
                .filter(None, LevelFilter::Off);
                if env::var("RUST_LOG").is_ok() {
                    builder.parse(&env::var("RUST_LOG").unwrap());
                }

                builder.init();
            }
        });
=======
                Filter::default().with_min_level(log::Level::Trace)
            );
            info!("Logging for Android");
        } else {
            Builder::new()
                .format(|buf, record| writeln!(buf, "{:>5}|{:<30}|{:>35}:{:<4}| {}", record.level(), record.target(), record.file().get_or_insert(""), record.line().get_or_insert(0), record.args()))
                .filter(None, LevelFilter::Off)
                .parse(env::var("RUST_LOG").as_ref().map(String::as_str).unwrap_or(""))
                .try_init()
                .ok();
        }
>>>>>>> bdcae3c3
    }
}

#[macro_export]
macro_rules! try_log {
    ($expr:expr) => (match $expr {
        Ok(val) => val,
        Err(err) => {
            error!("try_log! | {}", err);
            return Err(From::from(err))
        }
    })
}

macro_rules! _map_err {
    ($lvl:expr, $expr:expr) => (
        |err| {
            log!($lvl, "{} - {}", $expr, err);
            err
        }
    );
    ($lvl:expr) => (
        |err| {
            log!($lvl, "{}", err);
            err
        }
    )
}

#[macro_export]
macro_rules! map_err_err {
    () => ( _map_err!(::log::Level::Error) );
    ($($arg:tt)*) => ( _map_err!(::log::Level::Error, $($arg)*) )
}

#[macro_export]
macro_rules! map_err_trace {
    () => ( _map_err!(::log::Level::Trace) );
    ($($arg:tt)*) => ( _map_err!(::log::Level::Trace, $($arg)*) )
}

#[macro_export]
macro_rules! map_err_info {
    () => ( _map_err!(::log::Level::Info) );
    ($($arg:tt)*) => ( _map_err!(::log::Level::Info, $($arg)*) )
}<|MERGE_RESOLUTION|>--- conflicted
+++ resolved
@@ -20,22 +20,6 @@
             //Set logging to off when deploying production android app.
             #[cfg(target_os = "android")]
                 android_logger::init_once(
-<<<<<<< HEAD
-                    Filter::default().with_min_level(log::Level::Trace)
-                );
-                info!("libindy::Logging for Android");
-            } else {
-                let mut builder = Builder::new();
-                builder.format(|buf, record: &Record| writeln!(buf, "{:>5}|{:<30}|{:>35}:{:<4}| {}", record.level(), record.target(),record.file().get_or_insert(""), record.line().get_or_insert(0), record.args()))
-                .filter(None, LevelFilter::Off);
-                if env::var("RUST_LOG").is_ok() {
-                    builder.parse(&env::var("RUST_LOG").unwrap());
-                }
-
-                builder.init();
-            }
-        });
-=======
                 Filter::default().with_min_level(log::Level::Trace)
             );
             info!("Logging for Android");
@@ -47,7 +31,6 @@
                 .try_init()
                 .ok();
         }
->>>>>>> bdcae3c3
     }
 }
 
