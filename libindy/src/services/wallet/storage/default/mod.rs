extern crate owning_ref;

mod query;
mod transaction;

use std;

use rusqlite;
use serde_json;

use self::owning_ref::OwningHandle;
use std::rc::Rc;

use utils::environment::EnvironmentUtils;
use errors::wallet::WalletStorageError;
use errors::common::CommonError;
use services::wallet::language;

use super::{StorageIterator, WalletStorageType, WalletStorage, StorageEntity, EncryptedValue, Tag, TagName};
use super::super::{RecordOptions, SearchOptions};

const _SQLITE_DB: &str = "sqlite.db";
const _PLAIN_TAGS_QUERY: &str = "SELECT name, value from tags_plaintext where item_id = ?";
const _ENCRYPTED_TAGS_QUERY: &str = "SELECT name, value from tags_encrypted where item_id = ?";
const _CREATE_SCHEMA: &str = "
    PRAGMA locking_mode=EXCLUSIVE;
    PRAGMA foreign_keys=ON;

    BEGIN EXCLUSIVE TRANSACTION;

    /*** Keys Table ***/

    CREATE TABLE metadata (
        id INTEGER NOT NULL,
        value NOT NULL,
        PRIMARY KEY(id)
    );

    /*** Items Table ***/

    CREATE TABLE items(
        id INTEGER NOT NULL,
        type NOT NULL,
        name NOT NULL,
        value NOT NULL,
        key NOT NULL,
        PRIMARY KEY(id)
    );

    CREATE UNIQUE INDEX ux_items_type_name ON items(type, name);

    /*** Encrypted Tags Table ***/

    CREATE TABLE tags_encrypted(
        name NOT NULL,
        value NOT NULL,
        item_id INTEGER NOT NULL,
        PRIMARY KEY(name, item_id),
        FOREIGN KEY(item_id)
            REFERENCES items(id)
            ON DELETE CASCADE
            ON UPDATE CASCADE
    );

    CREATE INDEX ix_tags_encrypted_name ON tags_encrypted(name);
    CREATE INDEX ix_tags_encrypted_value ON tags_encrypted(value);
    CREATE INDEX ix_tags_encrypted_item_id ON tags_encrypted(item_id);

    /*** PlainText Tags Table ***/

    CREATE TABLE tags_plaintext(
        name NOT NULL,
        value NOT NULL,
        item_id INTEGER NOT NULL,
        PRIMARY KEY(name, item_id),
        FOREIGN KEY(item_id)
            REFERENCES items(id)
            ON DELETE CASCADE
            ON UPDATE CASCADE
    );

    CREATE INDEX ix_tags_plaintext_name ON tags_plaintext(name);
    CREATE INDEX ix_tags_plaintext_value ON tags_plaintext(value);
    CREATE INDEX ix_tags_plaintext_item_id ON tags_plaintext(item_id);

    END TRANSACTION;
";


#[derive(Debug)]
struct TagRetriever<'a> {
    plain_tags_stmt: rusqlite::Statement<'a>,
    encrypted_tags_stmt: rusqlite::Statement<'a>,
}

type TagRetrieverOwned = OwningHandle<Rc<rusqlite::Connection>, Box<TagRetriever<'static>>>
;

impl<'a> TagRetriever<'a> {
    fn new_owned(conn: Rc<rusqlite::Connection>) -> Result<TagRetrieverOwned, WalletStorageError> {
        OwningHandle::try_new(conn.clone(), |conn| -> Result<_, rusqlite::Error> {
            let (plain_tags_stmt, encrypted_tags_stmt) = unsafe {
                ((*conn).prepare(_PLAIN_TAGS_QUERY)?,
                 (*conn).prepare(_ENCRYPTED_TAGS_QUERY)?)
            };
            let tr = TagRetriever {
                plain_tags_stmt,
                encrypted_tags_stmt,
            };
            Ok(Box::new(tr))
        }).map_err(WalletStorageError::from)
    }

    fn retrieve(&mut self, id: i64) -> Result<Vec<Tag>, WalletStorageError> {
        let mut tags = Vec::new();

        let mut plain_results = self.plain_tags_stmt.query(&[&id])?;
        while let Some(res) = plain_results.next() {
            let row = res?;
            tags.push(Tag::PlainText(row.get(0), row.get(1)));
        }

        let mut encrypted_results = self.encrypted_tags_stmt.query(&[&id])?;
        while let Some(res) = encrypted_results.next() {
            let row = res?;
            tags.push(Tag::Encrypted(row.get(0), row.get(1)));
        }

        Ok(tags)
    }
}


struct SQLiteStorageIterator {
    rows: Option<
        OwningHandle<
            OwningHandle<
                Rc<rusqlite::Connection>,
                Box<rusqlite::Statement<'static>>>,
            Box<rusqlite::Rows<'static>>>>,
    tag_retriever: Option<TagRetrieverOwned>,
    options: RecordOptions,
    total_count: Option<usize>,
}


impl SQLiteStorageIterator {
    fn new(stmt: Option<OwningHandle<Rc<rusqlite::Connection>, Box<rusqlite::Statement<'static>>>>,
           args: &[&rusqlite::types::ToSql],
           options: RecordOptions,
           tag_retriever: Option<TagRetrieverOwned>,
           total_count: Option<usize>) -> Result<SQLiteStorageIterator, WalletStorageError> {
        let mut iter = SQLiteStorageIterator {
            rows: None,
            tag_retriever,
            options,
            total_count
        };

        if let Some(stmt) = stmt {
            iter.rows = Some(OwningHandle::try_new(
                stmt, |stmt|
                    unsafe {
                        (*(stmt as *mut rusqlite::Statement)).query(args).map(Box::new)
                    },
            )?);
        }
        Ok(iter)
    }
}


impl StorageIterator for SQLiteStorageIterator {
    fn next(&mut self) -> Result<Option<StorageEntity>, WalletStorageError> {
        // if records are not requested.
        if self.rows.is_none() {
            return Ok(None);
        }

        match self.rows.as_mut().unwrap().next() {
            Some(Ok(row)) => {
                let name = row.get(1);
                let value = if self.options.retrieve_value {
                    Some(EncryptedValue::new(row.get(2), row.get(3)))
                } else {
                    None
                };
                let tags = if self.options.retrieve_tags {
                    match self.tag_retriever {
                        Some(ref mut tag_retriever) => Some(tag_retriever.retrieve(row.get(0))?),
                        None => return Err(WalletStorageError::CommonError(
                            CommonError::InvalidState("Fetch tags option set and tag retriever is None".to_string())
                        ))
                    }
                } else {
                    None
                };
                let type_ = if self.options.retrieve_type {
                    Some(row.get(4))
                } else {
                    None
                };
                Ok(Some(StorageEntity::new(name, value, type_, tags)))
            },
            Some(Err(err)) => Err(WalletStorageError::from(err)),
            None => Ok(None)
        }
    }

    fn get_total_count(&self) -> Result<Option<usize>, WalletStorageError> {
        Ok(self.total_count)
    }
}

#[derive(Debug)]
struct SQLiteStorage {
    conn: Rc<rusqlite::Connection>,
}

pub struct SQLiteStorageType {}


impl SQLiteStorageType {
    pub fn new() -> SQLiteStorageType {
        SQLiteStorageType {}
    }

    fn create_path(name: &str) -> std::path::PathBuf {
        let mut path = EnvironmentUtils::wallet_path(name);
        path.push(_SQLITE_DB );
        path
    }
}


#[warn(dead_code)]
impl WalletStorage for SQLiteStorage {
    ///
    /// Tries to fetch values and/or tags from the storage.
    /// Returns Result with StorageEntity object which holds requested data in case of success or
    /// Result with WalletStorageError in case of failure.
    ///
    ///
    /// # Arguments
    ///
    ///  * `type_` - type_ of the item in storag
    ///  * `name` - name of the item in storage
    ///  * `options` - JSon containing what needs to be fetched.
    ///  Example: {"retrieveValue": true, "retrieveTags": true}
    ///
    /// # Returns
    ///
    /// Result that can be either:
    ///
    ///  * `StorageEntity` - Contains name, optional value and optional tags
    ///  * `WalletStorageError`
    ///
    /// # Errors
    ///
    /// Any of the following `WalletStorageError` type_ of errors can be throw by this method:
    ///
    ///  * `WalletStorageError::Closed` - Storage is closed
    ///  * `WalletStorageError::ItemNotFound` - Item is not found in database
    ///  * `IOError("IO error during storage operation:...")` - Failed connection or SQL query
    ///
    fn get(&self, type_: &Vec<u8>, name: &Vec<u8>, options: &str) -> Result<StorageEntity, WalletStorageError> {
        let options: RecordOptions = if options == "{}" {
            RecordOptions::default()
        } else {
            serde_json::from_str(options)?
        };
        let res: Result<(i64, Vec<u8>, Vec<u8>), rusqlite::Error> = self.conn.query_row(
            "SELECT id, value, key FROM items where type = ?1 AND name = ?2",
            &[type_, name],
            |row| {
                (row.get(0), row.get(1), row.get(2))
            }
        );
        let item = match res {
            Ok(entity) => entity,
            Err(rusqlite::Error::QueryReturnedNoRows) => return Err(WalletStorageError::ItemNotFound),
            Err(err) => return Err(WalletStorageError::from(err))
        };
        let value = if options.retrieve_value
            { Some(EncryptedValue::new(item.1, item.2)) } else { None };
        let type_ = if options.retrieve_type { Some(type_.clone()) } else { None };
        let tags = if options.retrieve_tags {
            let mut tags = Vec::new();

            // get all encrypted.
            let mut stmt = self.conn.prepare_cached("SELECT name, value FROM tags_encrypted WHERE item_id = ?1")?;
            let mut rows = stmt.query(&[&item.0])?;

            while let Some(row) = rows.next() {
                let row = row?;
                tags.push(Tag::Encrypted(row.get(0), row.get(1)));
            }

            // get all plain
            let mut stmt = self.conn.prepare_cached("SELECT name, value FROM tags_plaintext WHERE item_id = ?1")?;
            let mut rows = stmt.query(&[&item.0])?;

            while let Some(row) = rows.next() {
                let row = row?;
                tags.push(Tag::PlainText(row.get(0), row.get(1)));
            }
            Some(tags)
        } else { None };

         Ok(StorageEntity::new(name.clone(), value, type_, tags))
    }

    ///
    /// inserts value and tags into storage.
    /// Returns Result with () on success or
    /// Result with WalletStorageError in case of failure.
    ///
    ///
    /// # Arguments
    ///
    ///  * `type_` - type of the item in storage
    ///  * `name` - name of the item in storage
    ///  * `value` - value of the item in storage
    ///  * `value_key` - key used to encrypt the value
    ///  * `tags` - tags assigned to the value
    ///
    /// # Returns
    ///
    /// Result that can be either:
    ///
    ///  * `()`
    ///  * `WalletStorageError`
    ///
    /// # Errors
    ///
    /// Any of the following `WalletStorageError` class of errors can be throw by this method:
    ///
    ///  * `WalletStorageError::Closed` - Storage is closed
    ///  * `WalletStorageError::ItemAlreadyExists` - Item is already present in database
    ///  * `IOError("IO error during storage operation:...")` - Failed connection or SQL query
    ///
    fn add(&self, type_: &Vec<u8>, name: &Vec<u8>, value: &EncryptedValue, tags: &[Tag]) -> Result<(), WalletStorageError> {
        let tx: transaction::Transaction = transaction::Transaction::new(&self.conn, rusqlite::TransactionBehavior::Deferred)?;
        let res = tx.prepare_cached("INSERT INTO items (type, name, value, key) VALUES (?1, ?2, ?3, ?4)")?
                            .insert(&[type_, name, &value.data, &value.key]);

        let id = match res {
            Ok(entity) => entity,
            Err(rusqlite::Error::SqliteFailure(_, _)) => return Err(WalletStorageError::ItemAlreadyExists),
            Err(err) => return Err(WalletStorageError::from(err))
        };

        {
            let mut stmt_e = tx.prepare_cached("INSERT INTO tags_encrypted (item_id, name, value) VALUES (?1, ?2, ?3)")?;
            let mut stmt_p = tx.prepare_cached("INSERT INTO tags_plaintext (item_id, name, value) VALUES (?1, ?2, ?3)")?;

            for tag in tags {
                match tag {
                    &Tag::Encrypted(ref tag_name, ref tag_data) => stmt_e.execute(&[&id, tag_name, tag_data])?,
                    &Tag::PlainText(ref tag_name, ref tag_data) => stmt_p.execute(&[&id, tag_name, tag_data])?
                };
            }
        }

        tx.commit()?;

        Ok(())
    }
    
    fn update(&self, type_: &Vec<u8>, name: &Vec<u8>, value: &EncryptedValue) -> Result<(), WalletStorageError> {
        let res = self.conn.prepare_cached("UPDATE items SET value = ?1, key = ?2 WHERE type = ?3 AND name = ?4")?
            .execute(&[&value.data, &value.key, type_, name]);

        match res {
            Ok(1) => Ok(()),
            Ok(0) => Err(WalletStorageError::ItemNotFound),
            Ok(count) => Err(WalletStorageError::CommonError(CommonError::InvalidState(format!("SQLite returned update row count: {}", count)))),
            Err(err) => Err(WalletStorageError::from(err)),
        }
    }

    fn add_tags(&self, type_: &Vec<u8>, name: &Vec<u8>, tags: &[Tag]) -> Result<(), WalletStorageError> {
        let tx: transaction::Transaction = transaction::Transaction::new(&self.conn, rusqlite::TransactionBehavior::Deferred)?;

        let res = tx.prepare_cached("SELECT id FROM items WHERE type = ?1 AND name = ?2")?
            .query_row(&[type_, name], |row| row.get(0));

        let item_id: i64 = match res {
            Err(rusqlite::Error::QueryReturnedNoRows) => return Err(WalletStorageError::ItemNotFound),
            Err(err) => return Err(WalletStorageError::from(err)),
            Ok(id) => id
        };

        {
            let mut enc_tag_insert_stmt = tx.prepare_cached("INSERT OR REPLACE INTO tags_encrypted (item_id, name, value) VALUES (?1, ?2, ?3)")?;
            let mut plain_tag_insert_stmt = tx.prepare_cached("INSERT OR REPLACE INTO tags_plaintext (item_id, name, value) VALUES (?1, ?2, ?3)")?;

            for tag in tags {
                match tag {
                    &Tag::Encrypted(ref tag_name, ref tag_data) => enc_tag_insert_stmt.execute(&[&item_id, tag_name, tag_data])?,
                    &Tag::PlainText(ref tag_name, ref tag_data) => plain_tag_insert_stmt.execute(&[&item_id, tag_name, tag_data])?
                };
            }
        }
        tx.commit()?;

        Ok(())
    }

    fn update_tags(&self, type_: &Vec<u8>, name: &Vec<u8>, tags: &[Tag]) -> Result<(), WalletStorageError> {
        let tx: transaction::Transaction = transaction::Transaction::new(&self.conn, rusqlite::TransactionBehavior::Deferred)?;

        let res = tx.prepare_cached("SELECT id FROM items WHERE type = ?1 AND name = ?2")?
            .query_row(&[type_, name], |row| row.get(0));

        let item_id: i64 = match res {
            Err(rusqlite::Error::QueryReturnedNoRows) => return Err(WalletStorageError::ItemNotFound),
            Err(err) => return Err(WalletStorageError::from(err)),
            Ok(id) => id
        };

        tx.execute("DELETE FROM tags_encrypted WHERE item_id = ?1", &[&item_id])?;
        tx.execute("DELETE FROM tags_plaintext WHERE item_id = ?1", &[&item_id])?;

        {
            let mut enc_tag_insert_stmt = tx.prepare_cached("INSERT INTO tags_encrypted (item_id, name, value) VALUES (?1, ?2, ?3)")?;
            let mut plain_tag_insert_stmt = tx.prepare_cached("INSERT INTO tags_plaintext (item_id, name, value) VALUES (?1, ?2, ?3)")?;

            for tag in tags {
                match tag {
                    &Tag::Encrypted(ref tag_name, ref tag_data) => enc_tag_insert_stmt.execute(&[&item_id, tag_name, tag_data])?,
                    &Tag::PlainText(ref tag_name, ref tag_data) => plain_tag_insert_stmt.execute(&[&item_id, tag_name, tag_data])?
                };
            }
        }
        tx.commit()?;

        Ok(())
    }

    fn delete_tags(&self, type_: &Vec<u8>, name: &Vec<u8>, tag_names: &[TagName]) -> Result<(), WalletStorageError> {
        let res = self.conn.prepare_cached("SELECT id FROM items WHERE type =?1 AND name = ?2")?
            .query_row(&[type_, name], |row| row.get(0));

        let item_id: i64 = match res {
            Err(rusqlite::Error::QueryReturnedNoRows) => return Err(WalletStorageError::ItemNotFound),
            Err(err) => return Err(WalletStorageError::from(err)),
            Ok(id) => id
        };

        let tx: transaction::Transaction = transaction::Transaction::new(&self.conn, rusqlite::TransactionBehavior::Deferred)?;
        {
            let mut enc_tag_delete_stmt = tx.prepare_cached("DELETE FROM tags_encrypted WHERE item_id = ?1 AND name = ?2")?;
            let mut plain_tag_delete_stmt = tx.prepare_cached("DELETE FROM tags_plaintext WHERE item_id = ?1 AND name = ?2")?;

            for tag_name in tag_names {
                match tag_name {
                    &TagName::OfEncrypted(ref tag_name) => enc_tag_delete_stmt.execute(&[&item_id, tag_name])?,
                    &TagName::OfPlain(ref tag_name) => plain_tag_delete_stmt.execute(&[&item_id, tag_name])?,
                };
            }
        }
        tx.commit()?;

        Ok(())
    }

    ///
    /// deletes value and tags into storage.
    /// Returns Result with () on success or
    /// Result with WalletStorageError in case of failure.
    ///
    ///
    /// # Arguments
    ///
    ///  * `type_` - type of the item in storag
    ///  * `name` - name of the item in storage
    ///
    /// # Returns
    ///
    /// Result that can be either:
    ///
    ///  * `()`
    ///  * `WalletStorageError`
    ///
    /// # Errors
    ///
    /// Any of the following `WalletStorageError` type_ of errors can be throw by this method:
    ///
    ///  * `WalletStorageError::Closed` - Storage is closed
    ///  * `WalletStorageError::ItemNotFound` - Item is not found in database
    ///  * `IOError("IO error during storage operation:...")` - Failed connection or SQL query
    ///
    fn delete(&self, type_: &Vec<u8>, name: &Vec<u8>) -> Result<(), WalletStorageError> {
        let row_count = self.conn.execute(
            "DELETE FROM items where type = ?1 AND name = ?2",
            &[type_, name]
        )?;
        if row_count == 1 {
            Ok(())
        } else {
            Err(WalletStorageError::ItemNotFound)
        }
    }

    fn get_storage_metadata(&self) -> Result<Vec<u8>, WalletStorageError> {
        let res: Result<Vec<u8>, rusqlite::Error> = self.conn.query_row(
            "SELECT value FROM metadata",
            &[],
            |row| { row.get(0) }
        );

        match res {
            Ok(entity) => Ok(entity),
            Err(rusqlite::Error::QueryReturnedNoRows) => return Err(WalletStorageError::ItemNotFound),
            Err(err) => return Err(WalletStorageError::from(err))
        }
    }

    fn set_storage_metadata(&self, metadata: &Vec<u8>) -> Result<(), WalletStorageError> {
        match self.conn.execute("UPDATE metadata SET value = ?1",&[metadata]) {
            Ok(_) => Ok(()),
            Err(error) => {
                Err(WalletStorageError::IOError(format!("Error occurred while inserting the keys: {}", error)))
            }
        }
    }

    fn get_all(&self) -> Result<Box<StorageIterator>, WalletStorageError> {
        let statement = self._prepare_statement("SELECT id, name, value, key, type FROM items;")?;
        let fetch_options = RecordOptions {
            retrieve_type: true,
            retrieve_value: true,
            retrieve_tags: true,
        };
        let tag_retriever = Some(TagRetriever::new_owned(self.conn.clone())?);

        let storage_iterator = SQLiteStorageIterator::new(Some(statement), &[], fetch_options, tag_retriever, None)?;
        Ok(Box::new(storage_iterator))
    }

    fn search(&self, type_: &Vec<u8>, query: &language::Operator, options: Option<&str>) -> Result<Box<StorageIterator>, WalletStorageError> {
        let search_options = match options {
            None => SearchOptions::default(),
            Some(option_str) => serde_json::from_str(option_str)?
        };

        let total_count: Option<usize> = if search_options.retrieve_total_count {
            let (query_string, query_arguments) = query::wql_to_sql_count(type_, query)?;

            self.conn.query_row(
                &query_string,
                &query_arguments,
                |row| { let x: i64 = row.get(0); Some(x as usize) }
            )?
        } else {None};


        if search_options.retrieve_records {
            let fetch_options = RecordOptions {
                retrieve_value: search_options.retrieve_value,
                retrieve_tags: search_options.retrieve_tags,
                retrieve_type: search_options.retrieve_type,
            };

            let (query_string, query_arguments) = query::wql_to_sql(type_, query, options)?;

            let statement = self._prepare_statement(&query_string)?;
            let tag_retriever = if fetch_options.retrieve_tags {
                Some(TagRetriever::new_owned(self.conn.clone())?)
            } else {
                None
            };
            let storage_iterator = SQLiteStorageIterator::new(Some(statement), &query_arguments, fetch_options, tag_retriever, total_count)?;
            Ok(Box::new(storage_iterator))
        }
        else {
            let storage_iterator = SQLiteStorageIterator::new(None, &[], RecordOptions::default(), None, total_count)?;
            Ok(Box::new(storage_iterator))
        }
    }

    fn close(&mut self) -> Result<(), WalletStorageError> {
        Ok(())
    }
}

impl SQLiteStorage {
    fn _prepare_statement(&self, sql: &str) -> Result<
        OwningHandle<Rc<rusqlite::Connection>, Box<rusqlite::Statement<'static>>>,
        WalletStorageError> {
        OwningHandle::try_new(self.conn.clone(), |conn| {
            unsafe { (*conn).prepare(sql) }.map(Box::new).map_err(WalletStorageError::from)
        })
    }
}


impl WalletStorageType for SQLiteStorageType {
    ///
    /// Deletes the SQLite database file with the provided name from the path specified in the
    /// config file.
    ///
    /// # Arguments
    ///
    ///  * `name` - name of the SQLite DB file
    ///  * `storage_config` - config containing the location of SQLite DB files
    ///  * `storage_credentials` - DB credentials
    ///
    /// # Returns
    ///
    /// Result that can be either:
    ///
    ///  * `()`
    ///  * `WalletStorageError`
    ///
    /// # Errors
    ///
    /// Any of the following `WalletStorageError` type_ of errors can be throw by this method:
    ///
    ///  * `WalletStorageError::NotFound` - File with the provided name not found
    ///  * `IOError(..)` - Deletion of the file form the file-system failed
    ///
    fn delete_storage(&self, name: &str, config: Option<&str>, credentials: &str) -> Result<(), WalletStorageError> {
        let db_file_path = SQLiteStorageType::create_path(name);

        if db_file_path.exists() {
            std::fs::remove_file(db_file_path)?;
            Ok(())
        } else {
            Err(WalletStorageError::NotFound)
        }
    }

    ///
    /// Creates the SQLite DB file with the provided name in the path specified in the config file,
    /// and initializes the encryption keys needed for encryption and decryption of data.
    ///
    /// # Arguments
    ///
    ///  * `name` - name of the SQLite DB file
    ///  * `storage_config` - config containing the location of SQLite DB files
    ///  * `credentials` - DB credentials
    ///  * `metadata` - encryption keys that need to be stored in the newly created DB
    ///
    /// # Returns
    ///
    /// Result that can be either:
    ///
    ///  * `()`
    ///  * `WalletStorageError`
    ///
    /// # Errors
    ///
    /// Any of the following `WalletStorageError` type_ of errors can be throw by this method:
    ///
    ///  * `AlreadyExists` - File with a given name already exists on the path
    ///  * `IOError("IO error during storage operation:...")` - Connection to the DB failed
    ///  * `IOError("Error occurred while creating wallet file:..)"` - Creation of schema failed
    ///  * `IOError("Error occurred while inserting the keys...")` - Insertion of keys failed
    ///  * `IOError(..)` - Deletion of the file form the file-system failed
    ///
    fn create_storage(&self, name: &str, config: Option<&str>, credentials: &str, metadata: &Vec<u8>) -> Result<(), WalletStorageError> {
        let db_file_path = SQLiteStorageType::create_path(name);
        if db_file_path.exists() {
            return Err(WalletStorageError::AlreadyExists);
        }

        let conn = rusqlite::Connection::open(db_file_path.as_path())?;

        match conn.execute_batch(_CREATE_SCHEMA) {
            Ok(_) => match conn.execute("INSERT OR REPLACE INTO metadata(value) VALUES(?1)", &[metadata]) {
                Ok(_) => Ok(()),
                Err(error) => {
                    std::fs::remove_file(db_file_path)?;
                    Err(WalletStorageError::IOError(format!("Error occurred while inserting the keys: {}", error)))
                }
            },
            Err(error) => {
                std::fs::remove_file(db_file_path)?;
                Err(WalletStorageError::IOError(format!("Error occurred while creating wallet file: {}", error)))
            }
        }
    }

    ///
    /// Establishes a connection to the SQLite DB with the provided name located in the path
    /// specified in the config. In case of a succesfull onection returns a Storage object
    /// embedding the connection and the encryption keys that will be used for encryption and
    /// decryption operations.
    ///
    ///
    /// # Arguments
    ///
    ///  * `name` - name of the SQLite DB file
    ///  * `config` - config containing the location of SQLite DB files
    ///  * `runtime_config` - #TODO
    ///  * `credentials` - DB credentials
    ///
    /// # Returns
    ///
    /// Result that can be either:
    ///
    ///  * `(Box<Storage>, Vec<u8>)` - Tuple of `SQLiteStorage` and `encryption keys`
    ///  * `WalletStorageError`
    ///
    /// # Errors
    ///
    /// Any of the following `WalletStorageError` type_ of errors can be throw by this method:
    ///
    ///  * `WalletStorageError::NotFound` - File with the provided name not found
    ///  * `IOError("IO error during storage operation:...")` - Failed connection or SQL query
    ///
    fn open_storage(&self, name: &str, config: Option<&str>, credentials: &str) -> Result<Box<WalletStorage>, WalletStorageError> {
        let db_file_path = SQLiteStorageType::create_path(name);

        if !db_file_path.exists() {
            return Err(WalletStorageError::NotFound);
        }

        let conn = rusqlite::Connection::open(db_file_path.as_path())?;

        Ok(Box::new(SQLiteStorage { conn: Rc::new(conn) }))
    }
}


#[cfg(test)]
mod tests {
    use super::*;
    use super::super::Tag;
    use std::collections::HashMap;
    use std::env;


    fn _create_and_open_test_storage() -> Box<WalletStorage> {
        _prepare_path();
        let storage_type = SQLiteStorageType::new();
        let test_keys = _get_test_keys();

        storage_type.create_storage("test_wallet", None, "", &test_keys).unwrap();
        let storage = storage_type.open_storage("test_wallet", None, "").unwrap();
        storage
    }


    fn _remove_test_file(file: &str) {
        if std::path::Path::new(&file).exists() {
            std::fs::remove_file(&file).unwrap();
        }
    }

    fn _wallet_base_path() -> std::path::PathBuf {
        let mut directory_path = env::home_dir().unwrap();
        directory_path.push(".indy_client");
        directory_path.push("wallet");
        directory_path.push("test_wallet");
        directory_path
    }

    fn _db_file_path() -> std::path::PathBuf {
        let mut db_file_path = _wallet_base_path();
        db_file_path.push(_SQLITE_DB );
        db_file_path
    }

    fn _remove_test_wallet_file() {
        let db_file_path = _db_file_path();
        if db_file_path.exists() {
            std::fs::remove_file(db_file_path).unwrap();
        }

        let mut desc_file_path = _wallet_base_path();
        desc_file_path.push("wallet.json");
        if desc_file_path.exists() {
            std::fs::remove_file(desc_file_path).unwrap();
        }
    }

    fn _prepare_path() {
        let mut directory_path = env::home_dir().unwrap();
        directory_path.push(".indy_client");
        directory_path.push("wallet");
        directory_path.push("test_wallet");
        if !directory_path.exists() {
            std::fs::DirBuilder::new()
                .recursive(true)
                .create(directory_path).unwrap();
        }

        _remove_test_wallet_file();
    }


    /**
     * Storage config tests
     */

    fn _get_test_keys() -> Vec<u8> {
        return vec![
            1, 2, 3, 4, 5, 6, 7, 8,
            1, 2, 3, 4, 5, 6, 7, 8,
            1, 2, 3, 4, 5, 6, 7, 8,
            1, 2, 3, 4, 5, 6, 7, 8,
            1, 2, 3, 4, 5, 6, 7, 8,
            1, 2, 3, 4, 5, 6, 7, 8,
            1, 2, 3, 4, 5, 6, 7, 8,
            1, 2, 3, 4, 5, 6, 7, 8
        ];
    }


    /**
     *  Create tests
     */
    #[test]
    fn sqlite_storage_type_create() {
        _prepare_path();
        let storage_type = SQLiteStorageType::new();
        let test_keys = _get_test_keys();

        storage_type.create_storage("test_wallet", None, &"", &test_keys).unwrap();
    }

    // Already existing wallet
    #[test]
    fn sqlite_storage_type_create_works_for_twice() {
        _prepare_path();
        let storage_type = SQLiteStorageType::new();
        let test_keys = _get_test_keys();

        storage_type.create_storage("test_wallet", None, &"", &test_keys).unwrap();
        let res = storage_type.create_storage("test_wallet", None, &"", &test_keys);

        assert_match!(Err(WalletStorageError::AlreadyExists), res);
    }

    /**
     * SQLiteWalletStorageType Delete tests
     */

    /** postitive tests */
    #[test]
    fn sqlite_storage_type_create_check_metadata() {
        _prepare_path();
        let storage_type = SQLiteStorageType::new();
        let test_metadata = _get_test_keys();

        storage_type.create_storage("test_wallet", None, &"", &test_metadata).unwrap();

        let storage = storage_type.open_storage("test_wallet", None, &"").unwrap();
        let storage_metadata = storage.get_storage_metadata().unwrap();

        assert_eq!(test_metadata, storage_metadata);
    }


    // no wallet with given name
    #[test]
    fn sqlite_wallet_storage_type_delete_for_nonexisting_wallet() {
        _prepare_path();
        let storage_type = SQLiteStorageType::new();
        let test_metadata = _get_test_keys();

        storage_type.create_storage("test_wallet", None, &"", &test_metadata).unwrap();
        let res_wrong = storage_type.delete_storage("test_wallet_wrong", None, &"");
        let res_ok = storage_type.delete_storage("test_wallet", None, &"");

        assert_match!(Err(WalletStorageError::NotFound), res_wrong);
        assert_match!(Ok(()), res_ok);
    }
//
//    /**
//     * SQLiteWalletStorageType Open tests
//     */
//
    #[test]
    fn sqlite_storage_type_open_works() {
        _prepare_path();
        let storage_type = SQLiteStorageType::new();
        let test_keys = _get_test_keys();

        storage_type.create_storage("test_wallet", None, "", &test_keys).unwrap();
        storage_type.open_storage("test_wallet", None, "").unwrap();
    }

    /** negative tests */
    // wallet not created
    #[test]
    fn sqlite_storage_type_open_returns_error_if_wallet_not_created() {
        _prepare_path();
        let storage_type = SQLiteStorageType::new();

        let res = storage_type.open_storage("test_wallet", None, "");

        assert_match!(Err(WalletStorageError::NotFound), res);
    }


    /**
     * Get/Set tests
     */

    #[test]
    fn sqlite_storage_set_get_works() {
        _prepare_path();
        let storage_type = SQLiteStorageType::new();
        let test_keys = _get_test_keys();
        let keys = test_keys.clone(); // TODO: fix this

        storage_type.create_storage("test_wallet", None, "", &test_keys).unwrap();
        let storage = storage_type.open_storage("test_wallet", None, "").unwrap();
        assert_eq!(keys, test_keys);

        let type_: Vec<u8> = vec![1, 2, 3];
        let name: Vec<u8> = vec![4, 5, 6];
        let value = EncryptedValue{data: vec![7, 8, 9], key: vec![10, 11, 12]};
        let mut tags: Vec<Tag> = Vec::new();
        tags.push(Tag::Encrypted(vec![1, 5, 8], vec![3, 5, 6]));
        tags.push(Tag::PlainText(vec![1, 5, 8, 1], "Plain value".to_string()));

        storage.add(&type_, &name, &value, &tags).unwrap();
        let entity = storage.get(&type_, &name, r##"{"retrieveType": false, "retrieveValue": true, "retrieveTags": true}"##).unwrap();

        let entity_value = entity.value.unwrap();

        assert_eq!(value, entity_value);
        assert_eq!(tags, entity.tags.unwrap());
    }

    // update a value
    #[test]
    fn sqlite_storage_cannot_add_twice_the_same_key() {
        _prepare_path();
        let storage_type = SQLiteStorageType::new();
        let test_keys = _get_test_keys();
        let keys = test_keys.clone(); // TODO: fix this

        storage_type.create_storage("test_wallet", None, "", &test_keys).unwrap();
        let storage = storage_type.open_storage("test_wallet", None, "").unwrap();
        assert_eq!(keys, test_keys);

        let type_: Vec<u8> = vec![1, 2, 3];
        let name: Vec<u8> = vec![4, 5, 6];
        let value = EncryptedValue{data: vec![7, 8, 9], key: vec![10, 11, 12]};
        let value2 = EncryptedValue{data: vec![100, 150, 200], key: vec![10, 11, 12]};
        let mut tags: Vec<Tag> = Vec::new();
        tags.push(Tag::Encrypted(vec![1, 5, 8], vec![3, 5, 6]));
        tags.push(Tag::PlainText(vec![1, 5, 8, 1], "Plain value".to_string()));

        storage.add(&type_, &name, &value, &tags).unwrap();
        let entity = storage.get(&type_, &name, r##"{"retrieveType": false, "retrieveValue": true, "retrieveTags": true}"##).unwrap();

        assert_eq!(value, entity.value.unwrap());
        assert_eq!(tags, entity.tags.unwrap());

        let res = storage.add(&type_, &name, &value2, &tags);
        assert_match!(Err(WalletStorageError::ItemAlreadyExists), res);
    }

    // get set for reopen
    #[test]
    fn sqlite_storage_set_get_works_for_reopen() {
        _prepare_path();
        let storage_type = SQLiteStorageType::new();
        let test_keys = _get_test_keys();
        storage_type.create_storage("test_wallet", None, "", &test_keys).unwrap();
        let type_: Vec<u8> = vec![1, 2, 3];
        let name: Vec<u8> = vec![4, 5, 6];
        let value = EncryptedValue{data: vec![7, 8, 9], key: vec![10, 11, 12]};
        let mut tags: Vec<Tag> = Vec::new();
        tags.push(Tag::Encrypted(vec![1, 5, 8], vec![3, 5, 6]));
        tags.push(Tag::PlainText(vec![1, 5, 8, 1], "Plain value".to_string()));

        {
            let storage = storage_type.open_storage("test_wallet", None, "").unwrap();
            storage.add(&type_, &name, &value, &tags).unwrap();
        }

        let storage = storage_type.open_storage("test_wallet", None, "").unwrap();
        let entity = storage.get(&type_, &name, r##"{"retrieveType": false, "retrieveValue": true, "retrieveTags": true}"##).unwrap();
        let entity_value = entity.value.unwrap();

        assert_eq!(value, entity_value);
        assert_eq!(tags, entity.tags.unwrap());
    }

    // get for non-existing key
    #[test]
    fn sqlite_storage_get_works_for_wrong_key() {
        _prepare_path();
        let storage_type = SQLiteStorageType::new();
        let test_keys = _get_test_keys();
        storage_type.create_storage("test_wallet", None, "", &test_keys).unwrap();
        let storage = storage_type.open_storage("test_wallet", None, "").unwrap();
        let type_: Vec<u8> = vec![1, 2, 3];
        let name: Vec<u8> = vec![4, 5, 6];
        let value = EncryptedValue{data: vec![7, 8, 9], key: vec![10, 11, 12]};
        let mut tags: Vec<Tag> = Vec::new();
        tags.push(Tag::Encrypted(vec![1, 5, 8], vec![3, 5, 6]));
        tags.push(Tag::PlainText(vec![1, 5, 8, 1], "Plain value".to_string()));

        storage.add(&type_, &name, &value, &tags).unwrap();
        let res = storage.get(&type_, &vec![5, 6, 6], r##"{"retrieveType": false, "retrieveValue": true, "retrieveTags": true}"##);

        assert_match!(Err(WalletStorageError::ItemNotFound), res)
    }

    // sql cmd inject
    #[test]
    fn sqlite_wallet_storage_sql_cmd_inject() {
        _prepare_path();
        let storage_type = SQLiteStorageType::new();
        let test_keys = _get_test_keys();

        storage_type.create_storage("test_wallet", None, "", &test_keys).unwrap();
        let storage = storage_type.open_storage("test_wallet", None, "").unwrap();

        let type_: Vec<u8> = vec![1, 2, 3];
        let name: Vec<u8> = vec![4, 5, 6];
        let value = EncryptedValue{data: vec![7, 8, 9], key: vec![10, 11, 12]};
        let mut tags: Vec<Tag> = Vec::new();
        tags.push(Tag::Encrypted(vec![1, 5, 8], vec![3, 5, 6]));
        tags.push(Tag::PlainText(vec![1, 5, 8, 1], "Plain value".to_string()));

        storage.add(&type_, &name, &value, &tags).unwrap();

        let entity = storage.get(&type_, &name, r##"{"retrieveType": false, "retrieveValue": true, "retrieveTags": true}"##).unwrap();

        let entity_value = entity.value.unwrap();
        assert_eq!(value, entity_value);
        assert_eq!(tags, entity.tags.unwrap());
    }

    /** Get/Set tests end */

    /**
     * delete tests
     */

    #[test]
    fn sqlite_storage_delete() {
         _prepare_path();
        let storage_type = SQLiteStorageType::new();
        let test_keys = _get_test_keys();

        storage_type.create_storage("test_wallet", None, "", &test_keys).unwrap();
        let storage = storage_type.open_storage("test_wallet", None, "").unwrap();

        let type_: Vec<u8> = vec![1, 2, 3];
        let name: Vec<u8> = vec![4, 5, 6];
        let value = EncryptedValue{data: vec![7, 8, 9], key: vec![10, 11, 12]};
        let mut tags: Vec<Tag> = Vec::new();
        tags.push(Tag::Encrypted(vec![1, 5, 8], vec![3, 5, 6]));
        tags.push(Tag::PlainText(vec![1, 5, 8, 1], "Plain value".to_string()));

        storage.add(&type_, &name, &value, &tags).unwrap();
        let entity = storage.get(&type_, &name, r##"{"retrieveType": false, "retrieveValue": true, "retrieveTags": true}"##).unwrap();

        let entity_value = entity.value.unwrap();

        assert_eq!(value, entity_value);
        assert_eq!(tags, entity.tags.unwrap());

        storage.delete(&type_, &name).unwrap();
        let res = storage.get(&type_, &name, r##"{"retrieveType": false, "retrieveValue": true, "retrieveTags": true}"##);
        assert_match!(Err(WalletStorageError::ItemNotFound), res);
    }

    /** negative tests */

    #[test]
    fn sqlite_storage_delete_returns_error_item_not_found_if_no_such_key() {
        _prepare_path();
        let storage_type = SQLiteStorageType::new();
        let test_keys = _get_test_keys();

        storage_type.create_storage("test_wallet", None, "", &test_keys).unwrap();
        let storage = storage_type.open_storage("test_wallet", None, "").unwrap();

        let type_: Vec<u8> = vec![1, 2, 3];
        let name: Vec<u8> = vec![4, 5, 6];
        let value = EncryptedValue{data: vec![7, 8, 9], key: vec![10, 11, 12]};
        let mut tags: Vec<Tag> = Vec::new();
        tags.push(Tag::Encrypted(vec![1, 5, 8], vec![3, 5, 6]));
        tags.push(Tag::PlainText(vec![1, 5, 8, 1], "Plain value".to_string()));

        storage.add(&type_, &name, &value, &tags).unwrap();
        let res = storage.delete(&type_, &vec![5, 5, 6]);
        assert_match!(Err(WalletStorageError::ItemNotFound), res);
    }
//
//    /** delete tests - END **/
//
//
//    /**
//     * Get all tests
//     */
//
    #[test]
    fn sqlite_storage_get_all_with_2_existing_keys() {
        _prepare_path();
        let storage_type = SQLiteStorageType::new();
        let test_keys = _get_test_keys();

        storage_type.create_storage("test_wallet", None, "", &test_keys).unwrap();
<<<<<<< HEAD
        let storage= storage_type.open_storage("test_wallet", None, "").unwrap();
=======
        let storage = storage_type.open_storage("test_wallet", None, "").unwrap();
>>>>>>> 1f59c75b

        let type_: Vec<u8> = vec![1, 2, 3];
        let name1: Vec<u8> = vec![4, 5, 6];
        let name2: Vec<u8> = vec![4, 5, 8];
        let value1 = EncryptedValue{data: vec![7, 8, 9], key: vec![10, 11, 12]};
        let value2 = EncryptedValue{data: vec![100, 150, 200], key: vec![10, 11, 12]};
        let mut tags: Vec<Tag> = Vec::new();
        tags.push(Tag::Encrypted(vec![1, 5, 8], vec![3, 5, 6]));
        tags.push(Tag::PlainText(vec![1, 5, 8, 1], "Plain value".to_string()));

        storage.add(&type_, &name1, &value1, &tags).unwrap();
        storage.add(&type_, &name2, &value2, &tags).unwrap();

        let mut storage_iterator = storage.get_all().unwrap();

        let mut results = HashMap::new();
        let res1 = storage_iterator.next().unwrap().unwrap();
        results.insert(res1.name.clone(), res1);
        let res2 = storage_iterator.next().unwrap().unwrap();
        results.insert(res2.name.clone(), res2);
        let res3 = storage_iterator.next().unwrap();
        assert!(res3.is_none());

        let item1 = results.get(&name1).unwrap();
        let retrieved_value1 = item1.clone().value.unwrap();
        assert_eq!(retrieved_value1, value1);
        assert_eq!(item1.type_.clone().unwrap(), type_);
        let item2 = results.get(&name2).unwrap();
        let retrieved_value2 = item2.clone().value.unwrap();
        assert_eq!(retrieved_value2, value2);
        assert_eq!(item2.type_.clone().unwrap(), type_);
  }

    #[test]
    fn sqlite_storage_get_all_with_no_existing_keys() {
        _prepare_path();
        let storage_type = SQLiteStorageType::new();
        let test_keys = _get_test_keys();

        storage_type.create_storage("test_wallet", None, "", &test_keys).unwrap();
        let storage = storage_type.open_storage("test_wallet", None, "").unwrap();
        let mut storage_iterator = storage.get_all().unwrap();
        let res = storage_iterator.next().unwrap();

        assert!(res.is_none());
    }

    /**
     * Update tests
     */

    #[test]
    fn sqlite_storage_update() {
<<<<<<< HEAD
        let storage= _create_and_open_test_storage();
=======
        let storage = _create_and_open_test_storage();
>>>>>>> 1f59c75b
        let type_ = vec![1,2,3];
        let name = vec![4,5,6];
        let value1 = EncryptedValue{data: vec![7, 8, 9], key: vec![10, 11, 12]};
        let value2 = EncryptedValue{data: vec![100, 150, 200], key: vec![10, 11, 34]};
        let tags = Vec::new();

        storage.add(&type_, &name, &value1, &tags).unwrap();
        let item = storage.get(&type_, &name, r##"{"retrieveType": false, "retrieveValue": true, "retrieveTags": true}"##).unwrap();
        assert_eq!(item.value.unwrap(), value1);
        storage.update(&type_, &name, &value2).unwrap();
        let item = storage.get(&type_, &name, r##"{"retrieveType": false, "retrieveValue": true, "retrieveTags": true}"##).unwrap();
        assert_eq!(item.value.unwrap(), value2);
    }

    #[test]
    fn sqlite_storage_update_returns_error_on_bad_item_name() {
<<<<<<< HEAD
        let storage= _create_and_open_test_storage();
=======
        let storage = _create_and_open_test_storage();
>>>>>>> 1f59c75b
        let type_ = vec![1,2,3];
        let name = vec![4,5,6];
        let wrong_name = vec![100, 100, 100];
        let value1 = EncryptedValue{data: vec![7,8,9], key:vec![10, 10, 10]};
        let value2 = EncryptedValue{data: vec![20, 20, 20], key: vec![30, 30, 30]};
        let tags = Vec::new();

        storage.add(&type_, &name, &value1, &tags).unwrap();
        let item = storage.get(&type_, &name, r##"{"retrieveType": false, "retrieveValue": true, "retrieveTags": true}"##).unwrap();
        assert_eq!(item.value.unwrap(), value1);
        let res = storage.update(&type_, &wrong_name, &value2);
        assert_match!(Err(WalletStorageError::ItemNotFound), res)
    }

    #[test]
    fn sqlite_storage_update_returns_error_on_bad_type() {
<<<<<<< HEAD
        let storage= _create_and_open_test_storage();
=======
        let storage = _create_and_open_test_storage();
>>>>>>> 1f59c75b
        let type_ = vec![1,2,3];
        let wrong_type = vec![1,1,1];
        let name = vec![4,5,6];
        let value1 = EncryptedValue{data: vec![7,8,9], key: vec![10, 10, 10]};
        let value2 = EncryptedValue{data: vec![20, 20, 20], key: vec![30, 30, 30]};
        let tags = Vec::new();

        storage.add(&type_, &name, &value1, &tags).unwrap();
        let item = storage.get(&type_, &name, r##"{"retrieveType": false, "retrieveValue": true, "retrieveTags": true}"##).unwrap();
        assert_eq!(item.value.unwrap(), value1);
        let res = storage.update(&wrong_type, &name, &value2);
        assert_match!(Err(WalletStorageError::ItemNotFound), res)
    }


    /**
     * Add tags tests
     */

    #[test]
    fn sqlite_storage_add_tags() {
<<<<<<< HEAD
        let storage= _create_and_open_test_storage();
=======
        let storage = _create_and_open_test_storage();
>>>>>>> 1f59c75b
        let type_ = vec![1,2,3];
        let name = vec![4,5,6];
        let value = EncryptedValue{data: vec![7,8,9], key: vec![10, 10, 10]};
        let mut tags = Vec::new();
        let tag1 = Tag::Encrypted(vec![0, 0, 0], vec![9, 9, 9]);
        tags.push(tag1.clone());

        storage.add(&type_, &name, &value, &tags).unwrap();

        let mut new_tags = Vec::new();
        let tag2 = Tag::Encrypted(vec![1, 1, 1], vec![2, 2, 2]);
        let tag3 = Tag::PlainText(vec![1, 1, 1], String::from("tag_value_3"));
        new_tags.push(tag2);
        new_tags.push(tag3);

        storage.add_tags(&type_, &name, &new_tags).unwrap();

        let item = storage.get(&type_, &name, r##"{"retrieveType": false, "retrieveValue": true, "retrieveTags": true}"##).unwrap();
        assert_eq!(item.value.unwrap(), value);

        let mut expected_tags = new_tags.clone();
        expected_tags.push(tag1);
        expected_tags.sort();

        let mut item_tags = item.tags.unwrap();
        item_tags.sort();

        assert_eq!(item_tags, expected_tags);
    }

    #[test]
    fn sqlite_storage_add_tags_returns_proper_error_if_wrong_name() {
<<<<<<< HEAD
        let storage= _create_and_open_test_storage();
=======
        let storage = _create_and_open_test_storage();
>>>>>>> 1f59c75b
        let type_ = vec![1,2,3];
        let name = vec![4,5,6];
        let value = EncryptedValue{data: vec![7,8,9], key: vec![10, 10, 10]};
        let tags = Vec::new();

        storage.add(&type_, &name, &value, &tags).unwrap();

        let mut new_tags = Vec::new();
        new_tags.push(Tag::Encrypted(vec![1, 1, 1], vec![2, 2, 2]));

        let res = storage.add_tags(&type_, &vec![100,100,100], &new_tags);
        assert_match!(Err(WalletStorageError::ItemNotFound), res)
    }

    #[test]
    fn sqlite_storage_add_tags_returns_proper_error_if_wrong_type() {
<<<<<<< HEAD
        let storage= _create_and_open_test_storage();
=======
        let storage = _create_and_open_test_storage();
>>>>>>> 1f59c75b
        let type_ = vec![1,2,3];
        let name = vec![4,5,6];
        let value = EncryptedValue{data: vec![7,8,9], key: vec![10, 10, 10]};
        let tags = Vec::new();

        storage.add(&vec![200,200], &name, &value, &tags).unwrap();

        let mut new_tags = Vec::new();
        new_tags.push(Tag::Encrypted(vec![1, 1, 1], vec![2, 2, 2]));

        let res = storage.add_tags(&type_, &vec![100,100,100], &new_tags);
        assert_match!(Err(WalletStorageError::ItemNotFound), res)
    }

    #[test]
    fn sqlite_storage_add_tags_if_already_exists() {
        let storage = _create_and_open_test_storage();
        let type_ = vec![1,2,3];
        let name = vec![4,5,6];
        let value = EncryptedValue{data: vec![7,8,9], key: vec![10, 10, 10]};
        let mut tags = Vec::new();
        let tag1 = Tag::Encrypted(vec![0, 0, 0], vec![9, 9, 9]);
        let tag2 = Tag::Encrypted(vec![1, 1, 1], vec![8, 8, 8]);
        tags.push(tag1.clone());
        tags.push(tag2.clone());

        storage.add(&type_, &name, &value, &tags).unwrap();

        let mut new_tags = Vec::new();
        let tag3 = Tag::Encrypted(vec![2, 2, 2], vec![7, 7, 7]);
        new_tags.push(tag3);
        new_tags.push(tag1);

        storage.add_tags(&type_, &name, &new_tags).unwrap();

        let mut expected_tags = new_tags.clone();
        expected_tags.push(tag2);
        expected_tags.sort();

        let item = storage.get(&type_, &name, r##"{"retrieveType": false, "retrieveValue": true, "retrieveTags": true}"##).unwrap();
        let mut item_tags = item.tags.unwrap();
        item_tags.sort();

        assert_eq!(item_tags, expected_tags);
    }


    /**
     * Update tags tests
     */

    #[test]
    fn sqlite_storage_update_tags() {
        let storage = _create_and_open_test_storage();
        let type_ = vec![1,2,3];
        let name = vec![4,5,6];
        let value = EncryptedValue{data: vec![7,8,9], key: vec![10, 10, 10]};
        let mut tags = Vec::new();
        let tag1 = Tag::Encrypted(vec![0, 0, 0], vec![0, 0, 0]);
        let tag2 = Tag::PlainText(vec![1, 1, 1], "tag_value_2".to_string());
        let tag3 = Tag::Encrypted(vec![2, 2, 2], vec![2, 2, 2]);
        tags.push(tag1.clone());
        tags.push(tag2.clone());
        tags.push(tag3.clone());

        storage.add(&type_, &name, &value, &tags).unwrap();

        let mut updated_tags = Vec::new();
        let new_tag1 = Tag::Encrypted(vec![0, 0, 0], vec![10, 10, 10, 10]);
        let new_tag2 = Tag::PlainText(vec![1, 1, 1], "new_tag_value_2".to_string());
        updated_tags.push(new_tag1.clone());
        updated_tags.push(new_tag2.clone());

        storage.update_tags(&type_, &name, &updated_tags).unwrap();

        let item = storage.get(&type_, &name, r##"{"retrieveType": false, "retrieveValue": true, "retrieveTags": true}"##).unwrap();
        let retrieved_tags = item.tags.unwrap();
        assert_eq!(retrieved_tags, updated_tags);
    }

    #[test]
    fn sqlite_storage_update_tags_returns_error_if_wrong_name() {
        let storage = _create_and_open_test_storage();
        let type_ = vec![1,2,3];
        let name = vec![4,5,6];
        let value = EncryptedValue{data: vec![7,8,9], key: vec![10, 10, 10]};
        let mut tags = Vec::new();
        let tag1 = Tag::Encrypted(vec![0, 0, 0], vec![0, 0, 0]);
        let tag2 = Tag::PlainText(vec![1, 1, 1], "tag_value_2".to_string());
        let tag3 = Tag::Encrypted(vec![2, 2, 2], vec![2, 2, 2]);
        tags.push(tag1.clone());
        tags.push(tag2.clone());
        tags.push(tag3.clone());

        storage.add(&type_, &name, &value, &tags).unwrap();

        let mut updated_tags = Vec::new();
        let new_tag1 = Tag::Encrypted(vec![0, 0, 0], vec![10, 10, 10, 10]);
        let new_tag2 = Tag::PlainText(vec![1, 1, 1], "new_tag_value_2".to_string());
        updated_tags.push(new_tag1.clone());
        updated_tags.push(new_tag2.clone());

        let res = storage.update_tags(&type_, &vec![100, 100], &updated_tags);
        assert_match!(Err(WalletStorageError::ItemNotFound), res);
    }

    #[test]
    fn sqlite_storage_update_tags_returns_error_if_wrong_type() {
        let storage = _create_and_open_test_storage();
        let type_ = vec![1,2,3];
        let name = vec![4,5,6];
        let value = EncryptedValue{data: vec![7,8,9], key: vec![10, 10, 10]};
        let mut tags = Vec::new();
        let tag1 = Tag::Encrypted(vec![0, 0, 0], vec![0, 0, 0]);
        let tag2 = Tag::PlainText(vec![1, 1, 1], "tag_value_2".to_string());
        let tag3 = Tag::Encrypted(vec![2, 2, 2], vec![2, 2, 2]);
        tags.push(tag1.clone());
        tags.push(tag2.clone());
        tags.push(tag3.clone());

        storage.add(&type_, &name, &value, &tags).unwrap();

        let mut updated_tags = Vec::new();
        let new_tag1 = Tag::Encrypted(vec![0, 0, 0], vec![10, 10, 10, 10]);
        updated_tags.push(new_tag1.clone());

        let res = storage.update_tags(&vec![100, 100], &name, &updated_tags);
        assert_match!(Err(WalletStorageError::ItemNotFound), res);
    }

    #[test]
    fn sqlite_storage_update_tags_succedes_for_nonexistant_tag_and_works_atomically() {
        let storage = _create_and_open_test_storage();
        let type_ = vec![1,2,3];
        let name = vec![4,5,6];
        let value = EncryptedValue{data: vec![7,8,9], key: vec![10, 10, 10]};
        let mut tags = Vec::new();
        let tag1 = Tag::Encrypted(vec![0, 0, 0], vec![0, 0, 0]);
        let tag2 = Tag::PlainText(vec![1, 1, 1], "tag_value_2".to_string());
        let tag3 = Tag::Encrypted(vec![2, 2, 2], vec![2, 2, 2]);
        tags.push(tag1.clone());
        tags.push(tag2.clone());
        tags.push(tag3.clone());

        storage.add(&type_, &name, &value, &tags).unwrap();

        let mut updated_tags = Vec::new();
        let new_tag1 = Tag::Encrypted(vec![0, 0, 0], vec![10, 10, 10, 10]);
        let new_tag2 = Tag::PlainText(vec![100, 100, 100], "new_tag_value_2".to_string());
        updated_tags.push(new_tag1.clone());
        updated_tags.push(new_tag2.clone());

        let res = storage.update_tags(&type_, &name, &updated_tags);
        assert_match!(Ok(()), res);

        let item = storage.get(&type_, &name, r##"{"retrieveType": false, "retrieveValue": true, "retrieveTags": true}"##).unwrap();
        let retrieved_tags = item.tags.unwrap();
        assert_eq!(retrieved_tags, updated_tags);
    }


    /**
     * Delete tags tests
     */
    #[test]
    fn sqlite_storage_delete_tags() {
        let storage = _create_and_open_test_storage();
        let type_ = vec![1,2,3];
        let name = vec![4,5,6];
        let value = EncryptedValue{data: vec![7,8,9], key: vec![10, 10, 10]};
        let mut tags = Vec::new();
        let tag_name1 = vec![0, 0, 0];
        let tag_name2 = vec![1, 1, 1];
        let tag_name3 = vec![2, 2, 2];
        let tag1 = Tag::Encrypted(tag_name1.clone(), vec![0, 0, 0]);
        let tag2 = Tag::PlainText(tag_name2.clone(), "tag_value_2".to_string());
        let tag3 = Tag::Encrypted(tag_name3.clone(), vec![2, 2, 2]);
        tags.push(tag1.clone());
        tags.push(tag2.clone());
        tags.push(tag3.clone());

        storage.add(&type_, &name, &value, &tags).unwrap();

        let tag_names = vec![TagName::OfEncrypted(tag_name1.clone()), TagName::OfPlain(tag_name2.clone())];
        storage.delete_tags(&type_, &name, &tag_names).unwrap();

        let item = storage.get(&type_, &name, r##"{"retrieveType": false, "retrieveValue": true, "retrieveTags": true}"##).unwrap();
        let retrieved_tags = item.tags.unwrap();
        let mut expected_tags = Vec::new();
        expected_tags.push(tag3.clone());
        assert_eq!(retrieved_tags, expected_tags);
    }

    #[test]
    fn sqlite_storage_returns_error_if_wrong_type() {
        let storage = _create_and_open_test_storage();
        let type_ = vec![1,2,3];
        let name = vec![4,5,6];
        let value = EncryptedValue{data: vec![7,8,9], key: vec![10, 10, 10]};
        let mut tags = Vec::new();
        let tag_name1 = vec![0, 0, 0];
        let tag_name2 = vec![1, 1, 1];
        let tag_name3 = vec![2, 2, 2];
        let tag1 = Tag::Encrypted(tag_name1.clone(), vec![0, 0, 0]);
        let tag2 = Tag::PlainText(tag_name2.clone(), "tag_value_2".to_string());
        let tag3 = Tag::Encrypted(tag_name3.clone(), vec![2, 2, 2]);
        tags.push(tag1.clone());
        tags.push(tag2.clone());
        tags.push(tag3.clone());

        storage.add(&type_, &name, &value, &tags).unwrap();

        let tag_names = vec![TagName::OfEncrypted(tag_name1.clone()), TagName::OfPlain(tag_name2.clone())];
        let res = storage.delete_tags(&vec![0, 0, 0], &name, &tag_names);
        assert_match!(Err(WalletStorageError::ItemNotFound), res);

        let item = storage.get(&type_, &name, r##"{"retrieveType": false, "retrieveValue": true, "retrieveTags": true}"##).unwrap();
        let mut retrieved_tags = item.tags.unwrap();
        retrieved_tags.sort();

        tags.sort();
        assert_eq!(retrieved_tags, tags);
    }

    #[test]
    fn sqlite_storage_returns_error_if_wrong_name() {
        let storage = _create_and_open_test_storage();
        let type_ = vec![1,2,3];
        let name = vec![4,5,6];
        let value = EncryptedValue{data: vec![7,8,9], key: vec![10, 10, 10]};
        let mut tags = Vec::new();
        let tag_name1 = vec![0, 0, 0];
        let tag_name2 = vec![1, 1, 1];
        let tag_name3 = vec![2, 2, 2];
        let tag1 = Tag::Encrypted(tag_name1.clone(), vec![0, 0, 0]);
        let tag2 = Tag::PlainText(tag_name2.clone(), "tag_value_2".to_string());
        let tag3 = Tag::Encrypted(tag_name3.clone(), vec![2, 2, 2]);
        tags.push(tag1.clone());
        tags.push(tag2.clone());
        tags.push(tag3.clone());

        storage.add(&type_, &name, &value, &tags).unwrap();

        let tag_names = vec![TagName::OfEncrypted(tag_name1.clone()), TagName::OfPlain(tag_name2.clone())];
        let res = storage.delete_tags(&type_, &vec![0, 0, 0], &tag_names);
        assert_match!(Err(WalletStorageError::ItemNotFound), res);

        let item = storage.get(&type_, &name, r##"{"retrieveType": false, "retrieveValue": true, "retrieveTags": true}"##).unwrap();
        let mut retrieved_tags = item.tags.unwrap();
        retrieved_tags.sort();

        tags.sort();
        assert_eq!(retrieved_tags, tags);
    }

    #[test]
    fn sqlite_storage_delete_tags_works_atomically_and_no_error_if_one_tag_name_is_wrong() {
        let storage = _create_and_open_test_storage();
        let type_ = vec![1,2,3];
        let name = vec![4,5,6];
        let value = EncryptedValue{data: vec![7,8,9], key: vec![10, 10, 10]};
        let mut tags = Vec::new();
        let tag_name1 = vec![0, 0, 0];
        let tag_name2 = vec![1, 1, 1];
        let tag_name3 = vec![2, 2, 2];
        let tag1 = Tag::Encrypted(tag_name1.clone(), vec![0, 0, 0]);
        let tag2 = Tag::PlainText(tag_name2.clone(), "tag_value_2".to_string());
        let tag3 = Tag::Encrypted(tag_name3.clone(), vec![2, 2, 2]);
        tags.push(tag1.clone());
        tags.push(tag2.clone());
        tags.push(tag3.clone());

        storage.add(&type_, &name, &value, &tags).unwrap();

        let tag_names = vec![TagName::OfEncrypted(tag_name1.clone()), TagName::OfPlain(tag_name2.clone()), TagName::OfEncrypted(vec![100, 100, 100])];
        let res = storage.delete_tags(&type_, &name, &tag_names).unwrap();

        let item = storage.get(&type_, &name, r##"{"retrieveType": false, "retrieveValue": true, "retrieveTags": true}"##).unwrap();
        let mut retrieved_tags = item.tags.unwrap();
        retrieved_tags.sort();

        let mut expected_tags = Vec::new();
        expected_tags.push(tag3.clone());
        expected_tags.sort();

        assert_eq!(retrieved_tags, expected_tags);
    }

    /**
     * Delete tests
     */

    #[test]
    fn sqlite_storage_type_delete_works() {
        _prepare_path();
        let storage_type = SQLiteStorageType::new();
        let test_keys = _get_test_keys();

        storage_type.create_storage("test_wallet", None, "", &test_keys).unwrap();
        storage_type.delete_storage("test_wallet", None, "").unwrap();
        storage_type.create_storage("test_wallet", None, "", &test_keys).unwrap();

    }

    /** Delete negative tests */
    #[test]
    fn sqlite_storage_type_delete_for_nonexisting_wallet() {
        _prepare_path();
        let storage_type = SQLiteStorageType::new();
        let test_keys = _get_test_keys();

        storage_type.create_storage("test_wallet", None, "", &test_keys).unwrap();
        let res = storage_type.delete_storage("wrong_test_wallet", None, "");

        assert_match!(Err(WalletStorageError::NotFound), res);
    }
}<|MERGE_RESOLUTION|>--- conflicted
+++ resolved
@@ -1104,11 +1104,7 @@
         let test_keys = _get_test_keys();
 
         storage_type.create_storage("test_wallet", None, "", &test_keys).unwrap();
-<<<<<<< HEAD
-        let storage= storage_type.open_storage("test_wallet", None, "").unwrap();
-=======
         let storage = storage_type.open_storage("test_wallet", None, "").unwrap();
->>>>>>> 1f59c75b
 
         let type_: Vec<u8> = vec![1, 2, 3];
         let name1: Vec<u8> = vec![4, 5, 6];
@@ -1162,11 +1158,7 @@
 
     #[test]
     fn sqlite_storage_update() {
-<<<<<<< HEAD
-        let storage= _create_and_open_test_storage();
-=======
         let storage = _create_and_open_test_storage();
->>>>>>> 1f59c75b
         let type_ = vec![1,2,3];
         let name = vec![4,5,6];
         let value1 = EncryptedValue{data: vec![7, 8, 9], key: vec![10, 11, 12]};
@@ -1183,11 +1175,7 @@
 
     #[test]
     fn sqlite_storage_update_returns_error_on_bad_item_name() {
-<<<<<<< HEAD
-        let storage= _create_and_open_test_storage();
-=======
         let storage = _create_and_open_test_storage();
->>>>>>> 1f59c75b
         let type_ = vec![1,2,3];
         let name = vec![4,5,6];
         let wrong_name = vec![100, 100, 100];
@@ -1204,11 +1192,7 @@
 
     #[test]
     fn sqlite_storage_update_returns_error_on_bad_type() {
-<<<<<<< HEAD
-        let storage= _create_and_open_test_storage();
-=======
         let storage = _create_and_open_test_storage();
->>>>>>> 1f59c75b
         let type_ = vec![1,2,3];
         let wrong_type = vec![1,1,1];
         let name = vec![4,5,6];
@@ -1230,11 +1214,7 @@
 
     #[test]
     fn sqlite_storage_add_tags() {
-<<<<<<< HEAD
-        let storage= _create_and_open_test_storage();
-=======
         let storage = _create_and_open_test_storage();
->>>>>>> 1f59c75b
         let type_ = vec![1,2,3];
         let name = vec![4,5,6];
         let value = EncryptedValue{data: vec![7,8,9], key: vec![10, 10, 10]};
@@ -1267,11 +1247,7 @@
 
     #[test]
     fn sqlite_storage_add_tags_returns_proper_error_if_wrong_name() {
-<<<<<<< HEAD
-        let storage= _create_and_open_test_storage();
-=======
         let storage = _create_and_open_test_storage();
->>>>>>> 1f59c75b
         let type_ = vec![1,2,3];
         let name = vec![4,5,6];
         let value = EncryptedValue{data: vec![7,8,9], key: vec![10, 10, 10]};
@@ -1288,11 +1264,7 @@
 
     #[test]
     fn sqlite_storage_add_tags_returns_proper_error_if_wrong_type() {
-<<<<<<< HEAD
-        let storage= _create_and_open_test_storage();
-=======
         let storage = _create_and_open_test_storage();
->>>>>>> 1f59c75b
         let type_ = vec![1,2,3];
         let name = vec![4,5,6];
         let value = EncryptedValue{data: vec![7,8,9], key: vec![10, 10, 10]};
