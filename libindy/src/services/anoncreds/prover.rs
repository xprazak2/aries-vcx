extern crate serde_json;
extern crate indy_crypto;

use domain::anoncreds::credential::{Credential, AttributeValues};
use domain::anoncreds::credential_offer::CredentialOffer;
use domain::anoncreds::credential_request::CredentialRequestMetadata;
use domain::anoncreds::requested_credential::RequestedCredentials;
use domain::anoncreds::proof_request::{ProofRequest, RequestedAttributeInfo, RequestedPredicateInfo, PredicateInfo, PredicateTypes, NonRevocedInterval, ProofRequestExtraQuery};
use domain::anoncreds::proof::{Identifier, RequestedProof, Proof, RevealedAttributeInfo, SubProofReferent};
use domain::anoncreds::schema::SchemaV1;
use domain::anoncreds::credential_definition::CredentialDefinitionV1 as CredentialDefinition;
use domain::anoncreds::revocation_registry_definition::RevocationRegistryDefinitionV1;
use domain::anoncreds::revocation_state::RevocationState;
use domain::anoncreds::requested_credential::ProvingCredentialKey;

use errors::common::CommonError;
use errors::anoncreds::AnoncredsError;

use services::anoncreds::helpers::*;

use self::indy_crypto::cl::{
    BlindedCredentialSecrets,
    BlindedCredentialSecretsCorrectnessProof,
    CredentialPublicKey,
    MasterSecret,
    CredentialSecretsBlindingFactors,
    SubProofRequest
};
use self::indy_crypto::cl::issuer::Issuer as CryptoIssuer;
use self::indy_crypto::cl::prover::Prover as CryptoProver;
use self::indy_crypto::cl::verifier::Verifier as CryptoVerifier;

use std::collections::HashMap;
use std::collections::hash_map::Entry;

const ATTRIBUTE_EXISTENCE_MARKER: &'static str = "1";

pub struct Prover {}

impl Prover {
    pub fn new() -> Prover {
        Prover {}
    }

    pub fn new_master_secret(&self) -> Result<MasterSecret, CommonError> {
        trace!("new_master_secret >>> ");

        let master_secret = CryptoProver::new_master_secret()?;

        trace!("new_master_secret <<< master_secret: {:?} ", master_secret);

        Ok(master_secret)
    }

    pub fn new_credential_request(&self,
                                  cred_def: &CredentialDefinition,
                                  master_secret: &MasterSecret,
                                  credential_offer: &CredentialOffer) -> Result<(BlindedCredentialSecrets,
                                                                                 CredentialSecretsBlindingFactors,
                                                                                 BlindedCredentialSecretsCorrectnessProof), CommonError> {
        trace!("new_credential_request >>> cred_def: {:?}, master_secret: {:?}, credential_offer: {:?}",
               cred_def, master_secret, credential_offer);

        let credential_pub_key = CredentialPublicKey::build_from_parts(&cred_def.value.primary, cred_def.value.revocation.as_ref())?;
        let mut credential_values_builder = CryptoIssuer::new_credential_values_builder()?;
        credential_values_builder.add_value_hidden("master_secret", &master_secret.value()?)?;
        let cred_values = credential_values_builder.finalize()?;

        let (blinded_credential_secrets, credential_secrets_blinding_factors, blinded_credential_secrets_correctness_proof) =
            CryptoProver::blind_credential_secrets(&credential_pub_key,
                                                   &credential_offer.key_correctness_proof,
                                                   &cred_values,
                                                   &credential_offer.nonce)?;

        trace!("new_credential_request <<< blinded_credential_secrets: {:?}, credential_secrets_blinding_factors: {:?}, blinded_credential_secrets_correctness_proof: {:?}",
               blinded_credential_secrets, credential_secrets_blinding_factors, blinded_credential_secrets_correctness_proof);

        Ok((blinded_credential_secrets, credential_secrets_blinding_factors, blinded_credential_secrets_correctness_proof))
    }

    pub fn process_credential(&self,
                              credential: &mut Credential,
                              cred_request_metadata: &CredentialRequestMetadata,
                              master_secret: &MasterSecret,
                              cred_def: &CredentialDefinition,
                              rev_reg_def: Option<&RevocationRegistryDefinitionV1>) -> Result<(), CommonError> {
        trace!("process_credential >>> credential: {:?}, cred_request_metadata: {:?}, master_secret: {:?}, cred_def: {:?}, rev_reg_def: {:?}",
               credential, cred_request_metadata, master_secret, cred_def, rev_reg_def);

        let credential_pub_key = CredentialPublicKey::build_from_parts(&cred_def.value.primary, cred_def.value.revocation.as_ref())?;
        let credential_values = build_credential_values(&credential.values, Some(master_secret))?;

        CryptoProver::process_credential_signature(&mut credential.signature,
                                                   &credential_values,
                                                   &credential.signature_correctness_proof,
                                                   &cred_request_metadata.master_secret_blinding_data,
                                                   &credential_pub_key,
                                                   &cred_request_metadata.nonce,
                                                   rev_reg_def.as_ref().map(|r_reg_def| &r_reg_def.value.public_keys.accum_key),
                                                   credential.rev_reg.as_ref(),
                                                   credential.witness.as_ref())?;

        trace!("process_credential <<< ");

        Ok(())
    }

    pub fn create_proof(&self,
                        credentials: &HashMap<String, Credential>,
                        proof_req: &ProofRequest,
                        requested_credentials: &RequestedCredentials,
                        master_secret: &MasterSecret,
                        schemas: &HashMap<String, SchemaV1>,
                        cred_defs: &HashMap<String, CredentialDefinition>,
                        rev_states: &HashMap<String, HashMap<u64, RevocationState>>) -> Result<Proof, AnoncredsError> {
        trace!("create_proof >>> credentials: {:?}, proof_req: {:?}, requested_credentials: {:?}, master_secret: {:?}, schemas: {:?}, cred_defs: {:?}, rev_states: {:?}",
               credentials, proof_req, requested_credentials, master_secret, schemas, cred_defs, rev_states);

        let mut proof_builder = CryptoProver::new_proof_builder()?;
<<<<<<< HEAD
=======
        proof_builder.add_common_attribute("master_secret")?;

>>>>>>> db5a9265
        let mut identifiers: Vec<Identifier> = Vec::new();
        let mut requested_proof = RequestedProof::default();

        requested_proof.self_attested_attrs = requested_credentials.self_attested_attributes.clone();

        let credentials_for_proving = Prover::_prepare_credentials_for_proving(requested_credentials, proof_req);
        let mut sub_proof_index = 0;
        let non_credential_schema = build_non_credential_schema()?;

        for (cred_key, (req_attrs_for_cred, req_predicates_for_cred)) in credentials_for_proving {
            let credential: &Credential = credentials.get(cred_key.cred_id.as_str())
                .ok_or(CommonError::InvalidStructure(format!("Credential not found by id: {:?}", cred_key.cred_id)))?;
            let schema: &SchemaV1 = schemas.get(&credential.schema_id)
                .ok_or(CommonError::InvalidStructure(format!("Schema not found by id: {:?}", credential.schema_id)))?;
            let cred_def: &CredentialDefinition = cred_defs.get(&credential.cred_def_id)
                .ok_or(CommonError::InvalidStructure(format!("CredentialDefinition not found by id: {:?}", credential.cred_def_id)))?;

            let rev_state = if cred_def.value.revocation.is_some() {
                let timestamp = cred_key.timestamp.clone().ok_or(CommonError::InvalidStructure("Timestamp not found".to_string()))?;
                let rev_reg_id = credential.rev_reg_id.clone().ok_or(CommonError::InvalidStructure("Revocation Registry Id not found".to_string()))?;
                let rev_states_for_timestamp = rev_states.get(&rev_reg_id)
                    .ok_or(CommonError::InvalidStructure(format!("RevocationState not found by id: {:?}", rev_reg_id)))?;
                Some(rev_states_for_timestamp.get(&timestamp)
                    .ok_or(CommonError::InvalidStructure(format!("RevocationInfo not found by timestamp: {:?}", timestamp)))?)
            } else { None };

            let credential_pub_key = CredentialPublicKey::build_from_parts(&cred_def.value.primary, cred_def.value.revocation.as_ref())?;

            let credential_schema = build_credential_schema(&schema.attr_names)?;
<<<<<<< HEAD
            let credential_values = build_credential_values(&credential.values)?;
            let sub_proof_request = Prover::_build_sub_proof_request(&req_attrs_for_cred, &req_predicates_for_cred)?;
=======

            let credential_values = build_credential_values(&credential.values, Some(master_secret))?;

            let sub_proof_request = Prover::_build_sub_proof_request(req_attrs_for_cred, req_predicates_for_cred)?;
>>>>>>> db5a9265

            proof_builder.add_sub_proof_request(&sub_proof_request,
                                                &credential_schema,
                                                &non_credential_schema,
                                                &credential.signature,
                                                &credential_values,
                                                &credential_pub_key,
                                                rev_state.as_ref().map(|r_info| &r_info.rev_reg),
                                                rev_state.as_ref().map(|r_info| &r_info.witness))?;

            identifiers.push(Identifier {
                schema_id: credential.schema_id.clone(),
                cred_def_id: credential.cred_def_id.clone(),
                rev_reg_id: credential.rev_reg_id.clone(),
                timestamp: cred_key.timestamp.clone()
            });

            Prover::_update_requested_proof(req_attrs_for_cred,
                                            req_predicates_for_cred,
                                            proof_req, credential,
                                            sub_proof_index,
                                            &mut requested_proof)?;

            sub_proof_index += 1;
        }

        let proof = proof_builder.finalize(&proof_req.nonce)?;

        let full_proof = Proof {
            proof,
            requested_proof,
            identifiers
        };

        trace!("create_proof <<< full_proof: {:?}", full_proof);

        Ok(full_proof)
    }

    pub fn get_non_revoc_interval(&self, global_interval: &Option<NonRevocedInterval>, local_interval: &Option<NonRevocedInterval>) -> Option<NonRevocedInterval> {
        trace!("_get_non_revoc_interval >>> global_interval: {:?}, local_interval: {:?}", global_interval, local_interval);

        let interval = local_interval.clone().or(global_interval.clone().or(None));

        trace!("_get_non_revoc_interval <<< interval: {:?}", interval);

        interval
    }

    pub fn _prepare_credentials_for_proving(requested_credentials: &RequestedCredentials,
                                            proof_req: &ProofRequest) -> HashMap<ProvingCredentialKey, (Vec<RequestedAttributeInfo>, Vec<RequestedPredicateInfo>)> {
        trace!("_prepare_credentials_for_proving >>> requested_credentials: {:?}, proof_req: {:?}", requested_credentials, proof_req);

        let mut credentials_for_proving: HashMap<ProvingCredentialKey, (Vec<RequestedAttributeInfo>, Vec<RequestedPredicateInfo>)> = HashMap::new();

        for (attr_referent, requested_attr) in requested_credentials.requested_attributes.iter() {
            let attr_info = proof_req.requested_attributes.get(attr_referent.as_str()).unwrap();
            let req_attr_info = RequestedAttributeInfo {
                attr_referent: attr_referent.clone(),
                attr_info: attr_info.clone(),
                revealed: requested_attr.revealed.clone()
            };

            match credentials_for_proving.entry(ProvingCredentialKey { cred_id: requested_attr.cred_id.clone(), timestamp: requested_attr.timestamp.clone() }) {
                Entry::Occupied(cred_for_proving) => {
                    let &mut (ref mut attributes_for_credential, _) = cred_for_proving.into_mut();
                    attributes_for_credential.push(req_attr_info);
                }
                Entry::Vacant(attributes_for_credential) => {
                    attributes_for_credential.insert((vec![req_attr_info], Vec::new()));
                }
            };
        }

        for (predicate_referent, proving_cred_key) in requested_credentials.requested_predicates.iter() {
            let predicate_info = proof_req.requested_predicates.get(predicate_referent.as_str()).unwrap();
            let req_predicate_info = RequestedPredicateInfo {
                predicate_referent: predicate_referent.clone(),
                predicate_info: predicate_info.clone()
            };

            match credentials_for_proving.entry(proving_cred_key.clone()) {
                Entry::Occupied(cred_for_proving) => {
                    let &mut (_, ref mut predicates_for_credential) = cred_for_proving.into_mut();
                    predicates_for_credential.push(req_predicate_info);
                }
                Entry::Vacant(v) => {
                    v.insert((Vec::new(), vec![req_predicate_info]));
                }
            };
        }

        trace!("_prepare_credentials_for_proving <<< credentials_for_proving: {:?}", credentials_for_proving);

        credentials_for_proving
    }

    fn _get_credential_values_for_attribute(credential_attrs: &HashMap<String, AttributeValues>,
                                            requested_attr: &str) -> Option<AttributeValues> {
        trace!("_get_credential_values_for_attribute >>> credential_attrs: {:?}, requested_attr: {:?}", credential_attrs, requested_attr);

        let res = credential_attrs.iter()
            .find(|&(ref key, _)| attr_common_view(key) == attr_common_view(&requested_attr))
            .map(|(_, values)| values.clone());

        trace!("_get_credential_values_for_attribute <<< res: {:?}", res);

        res
    }

    pub fn build_credential_tags(&self, credential: &Credential) -> HashMap<String, String> {
        trace!("build_credential_tags >>> credential: {:?}", credential);

        let mut res: HashMap<String, String> = HashMap::new();
        res.insert("schema_id".to_string(), credential.schema_id());
        res.insert("schema_issuer_did".to_string(), credential.schema_issuer_did());
        res.insert("schema_name".to_string(), credential.schema_name());
        res.insert("schema_version".to_string(), credential.schema_version());
        res.insert("issuer_did".to_string(), credential.issuer_did());
        res.insert("cred_def_id".to_string(), credential.cred_def_id());

        credential.values
            .iter()
            .for_each(|(attr, values)| {
                res.insert(format!("attr::{}::marker", attr_common_view(&attr)), ATTRIBUTE_EXISTENCE_MARKER.to_string());
                res.insert(format!("attr::{}::value", attr_common_view(&attr)), values.raw.clone());
            });

        trace!("build_credential_tags <<< res: {:?}", res);

        res
    }

    pub fn build_query(&self,
                       name: &str,
                       referent: &str,
                       restrictions: &Option<serde_json::Value>,
                       extra_query: &Option<ProofRequestExtraQuery>) -> Result<String, CommonError> {
        trace!("build_query >>> name: {:?}, referent: {:?}, restrictions: {:?}, extra_query: {:?}", name, referent, restrictions, extra_query);

        let mut query: HashMap<String, serde_json::Value> = HashMap::new();

        query.insert(format!("attr::{}::marker", &attr_common_view(name)), serde_json::Value::String(ATTRIBUTE_EXISTENCE_MARKER.to_string()));

        match restrictions.as_ref() {
            // Convert old restrictions format to valid wql
            Some(&serde_json::Value::Array(ref array)) => {
                query.insert("$or".to_string(), serde_json::Value::Array(array.to_vec()));
            }
            Some(&serde_json::Value::Object(ref object)) => {
                query.extend(object.clone());
            }
            None => {}
            _ => {
                return Err(CommonError::InvalidStructure("Restriction is invalid".to_string()));
            }
        };

        if let Some(q) = extra_query.as_ref().and_then(|ex_query| ex_query.get(referent)) {
            query.extend(q.clone());
        }

        let res = serde_json::to_string(&query)
            .map_err(|err| CommonError::InvalidStructure(format!("Cannot serialize Query: {:?}", err)))?;

        trace!("build_query <<< res: {:?}", res);

        Ok(res)
    }

    pub fn attribute_satisfy_predicate(&self,
                                       predicate: &PredicateInfo,
                                       attribute_value: &str) -> Result<bool, CommonError> {
        trace!("attribute_satisfy_predicate >>> predicate: {:?}, attribute_value: {:?}", predicate, attribute_value);

        let res = match predicate.p_type {
            PredicateTypes::GE => {
                let attribute_value = attribute_value.parse::<i32>()
                    .map_err(|err| CommonError::InvalidStructure(format!("Credential attribute value \"{:?}\" is invalid: {:?}", attribute_value, err)))?;
                Ok(attribute_value >= predicate.p_value)
            }
        };

        trace!("attribute_satisfy_predicate <<< res: {:?}", res);

        res
    }

    fn _update_requested_proof(req_attrs_for_credential: Vec<RequestedAttributeInfo>,
                               req_predicates_for_credential: Vec<RequestedPredicateInfo>,
                               proof_req: &ProofRequest,
                               credential: &Credential,
                               sub_proof_index: i32,
                               requested_proof: &mut RequestedProof) -> Result<(), CommonError> {
        trace!("_update_requested_proof >>> req_attrs_for_credential: {:?}, req_predicates_for_credential: {:?}, proof_req: {:?}, credential: {:?}, \
               sub_proof_index: {:?}, requested_proof: {:?}",
               req_attrs_for_credential, req_predicates_for_credential, proof_req, credential, sub_proof_index, requested_proof);

        for attr_info in req_attrs_for_credential {
            if attr_info.revealed {
                let attribute = &proof_req.requested_attributes[&attr_info.attr_referent];
                let attribute_values =
                    Prover::_get_credential_values_for_attribute(&credential.values, &attribute.name)
                        .ok_or(CommonError::InvalidStructure(format!("Credential value not found for attribute {:?}", attribute.name)))?;

                requested_proof.revealed_attrs.insert(attr_info.attr_referent,
                                                      RevealedAttributeInfo {
                                                          sub_proof_index,
                                                          raw: attribute_values.raw,
                                                          encoded: attribute_values.encoded
                                                      });
            } else {
                requested_proof.unrevealed_attrs.insert(attr_info.attr_referent, SubProofReferent { sub_proof_index });
            }
        }

        for predicate_info in req_predicates_for_credential {
            requested_proof.predicates.insert(predicate_info.predicate_referent, SubProofReferent { sub_proof_index });
        }

        trace!("_update_requested_proof <<<");

        Ok(())
    }

    fn _build_sub_proof_request(req_attrs_for_credential: &Vec<RequestedAttributeInfo>,
                                req_predicates_for_credential: &Vec<RequestedPredicateInfo>) -> Result<SubProofRequest, CommonError> {
        trace!("_build_sub_proof_request <<< req_attrs_for_credential: {:?}, req_predicates_for_credential: {:?}",
               req_attrs_for_credential, req_predicates_for_credential);

        let mut sub_proof_request_builder = CryptoVerifier::new_sub_proof_request_builder()?;

        for attr in req_attrs_for_credential {
            if attr.revealed {
                sub_proof_request_builder.add_revealed_attr(&attr_common_view(&attr.attr_info.name))?
            }
        }

        for predicate in req_predicates_for_credential {
            sub_proof_request_builder.add_predicate(&attr_common_view(&predicate.predicate_info.name),  "GE", predicate.predicate_info.p_value)?;
        }

        let sub_proof_request = sub_proof_request_builder.finalize()?;

        trace!("_build_sub_proof_request <<< sub_proof_request: {:?}", sub_proof_request);


        Ok(sub_proof_request)
    }
}

#[cfg(test)]
mod tests {
    use super::*;

    const SCHEMA_ID: &'static str = "did:2:gvt:1.0";
    const SCHEMA_ISSUER_DID: &'static str = "did";
    const SCHEMA_NAME: &'static str = "gvt";
    const SCHEMA_VERSION: &'static str = "1.0";
    const ISSUER_DID: &'static str = "did";
    const CRED_DEF_ID: &'static str = "did:3:CL:did:2:gvt:1.0";

    macro_rules! hashmap {
        ($( $key: expr => $val: expr ),*) => {
            {
                let mut map = ::std::collections::HashMap::new();
                $(
                    map.insert($key, $val);
                )*
                map
            }
        }
    }

    mod build_credential_tags {
        use super::*;

        fn _credential() -> Credential {
            let mut attr_values: HashMap<String, AttributeValues> = HashMap::new();
            attr_values.insert("name".to_string(), AttributeValues { raw: "Alex".to_string(), encoded: "12345".to_string() });
            attr_values.insert("age".to_string(), AttributeValues { raw: "25".to_string(), encoded: "25".to_string() });

            serde_json::from_str::<Credential>(
                &json!({
                    "schema_id": SCHEMA_ID,
                    "cred_def_id": CRED_DEF_ID,
                    "values": attr_values,
                    "signature": json!({
                        "p_credential": json!({"m_2": "0","a": "0","e": "0","v": "0"})
                    }),
                    "signature_correctness_proof": json!({"se":"0", "c":"0"})
                }).to_string()
            ).unwrap()
        }

        #[test]
        fn build_credential_tags_works() {
            let ps = Prover::new();
            let tags = ps.build_credential_tags(&_credential());

            let expected_tags: HashMap<String, String> = hashmap!(
                    "schema_id".to_string() => SCHEMA_ID.to_string(),
                    "schema_issuer_did".to_string() => SCHEMA_ISSUER_DID.to_string(),
                    "schema_name".to_string() => SCHEMA_NAME.to_string(),
                    "schema_version".to_string() => SCHEMA_VERSION.to_string(),
                    "issuer_did".to_string() => ISSUER_DID.to_string(),
                    "cred_def_id".to_string() => CRED_DEF_ID.to_string(),
                    "attr::name::marker".to_string() => ATTRIBUTE_EXISTENCE_MARKER.to_string(),
                    "attr::name::value".to_string() => "Alex".to_string(),
                    "attr::age::marker".to_string() => ATTRIBUTE_EXISTENCE_MARKER.to_string(),
                    "attr::age::value".to_string() => "25".to_string()
                 );

            assert_eq!(expected_tags, tags)
        }
    }

    mod build_query {
        use super::*;

        const ATTR_NAME: &'static str = "name";
        const ATTR_REFERENT: &'static str = "attr_1";

        fn _value(json: &str) -> serde_json::Value {
            serde_json::from_str::<serde_json::Value>(json).unwrap()
        }

        #[test]
        fn build_query_works() {
            let ps = Prover::new();
            let query = ps.build_query(ATTR_NAME, ATTR_REFERENT, &None, &None).unwrap();
            let expected_query = json!({"attr::name::marker": ATTRIBUTE_EXISTENCE_MARKER});
            assert_eq!(expected_query, _value(&query));
        }

        #[test]
        fn build_query_works_for_restriction() {
            let ps = Prover::new();

            let restriction = json!({"schema_id": SCHEMA_ID, "cred_def_id": CRED_DEF_ID});
            let query = ps.build_query(ATTR_NAME, ATTR_REFERENT, &Some(restriction), &None).unwrap();

            let expected_query = json!({
                "attr::name::marker": ATTRIBUTE_EXISTENCE_MARKER,
                "schema_id": SCHEMA_ID,
                "cred_def_id": CRED_DEF_ID
            });

            assert_eq!(expected_query, _value(&query));
        }

        #[test]
        fn build_query_works_for_extra_query() {
            let ps = Prover::new();

            let extra_query: ProofRequestExtraQuery = hashmap!(
                ATTR_REFERENT.to_string() =>
                    hashmap!(
                        "name".to_string() => serde_json::Value::String("Alex".to_string())
                    )
            );

            let query = ps.build_query(ATTR_NAME, ATTR_REFERENT, &None, &Some(extra_query)).unwrap();

            let expected_query = json!({
                "attr::name::marker": ATTRIBUTE_EXISTENCE_MARKER,
                "name": "Alex"
            });

            assert_eq!(expected_query, _value(&query));
        }

        #[test]
        fn build_query_works_for_mix_restriction_and_extra_query() {
            let ps = Prover::new();

            let restriction = json!({"schema_id": SCHEMA_ID, "cred_def_id": CRED_DEF_ID});

            let extra_query: ProofRequestExtraQuery = hashmap!(
                ATTR_REFERENT.to_string() =>
                    hashmap!(
                        "name".to_string() => serde_json::Value::String("Alex".to_string())
                    )
            );

            let query = ps.build_query(ATTR_NAME, ATTR_REFERENT, &Some(restriction), &Some(extra_query)).unwrap();

            let expected_query = json!({
                "attr::name::marker": ATTRIBUTE_EXISTENCE_MARKER,
                "schema_id": SCHEMA_ID,
                "cred_def_id": CRED_DEF_ID,
                "name": "Alex"
            });

            assert_eq!(expected_query, _value(&query));
        }

        #[test]
        fn build_query_works_for_restriction_in_old_format() {
            let ps = Prover::new();

            let restriction_1 = json!({"schema_id": SCHEMA_ID, "cred_def_id": CRED_DEF_ID});
            let restriction_2 = json!({"cred_def_id": CRED_DEF_ID});
            let restirctions = serde_json::Value::Array(vec![restriction_1, restriction_2]);

            let query = ps.build_query(ATTR_NAME, ATTR_REFERENT, &Some(restirctions), &None).unwrap();

            let expected_query = json!({
                "attr::name::marker": ATTRIBUTE_EXISTENCE_MARKER,
                "$or": vec![
                    json!({
                        "schema_id": SCHEMA_ID,
                        "cred_def_id": CRED_DEF_ID,
                    }),
                    json!({
                        "cred_def_id": CRED_DEF_ID,
                    })
                ],
            });

            assert_eq!(expected_query, _value(&query));
        }

        #[test]
        fn build_query_works_for_extra_query_with_other_referent() {
            let ps = Prover::new();

            let extra_query: ProofRequestExtraQuery = hashmap!(
                "other_attr_referent".to_string() =>
                    hashmap!(
                        "age".to_string() => serde_json::Value::String("25".to_string())
                    )
            );

            let query = ps.build_query(ATTR_NAME, ATTR_REFERENT, &None, &Some(extra_query)).unwrap();

            let expected_query = json!({
                "attr::name::marker": ATTRIBUTE_EXISTENCE_MARKER
            });

            assert_eq!(expected_query, _value(&query));
        }
    }

    mod attribute_satisfy_predicate {
        use super::*;

        fn predicate_info() -> PredicateInfo{
            PredicateInfo{
                name: "age".to_string(),
                p_type: PredicateTypes::GE,
                p_value: 8,
                restrictions: None,
                non_revoked: None,
            }
        }

        #[test]
        fn attribute_satisfy_predicate_works() {
            let ps = Prover::new();
            let res = ps.attribute_satisfy_predicate(&predicate_info(), "10").unwrap();
            assert!(res);
        }

        #[test]
        fn attribute_satisfy_predicate_works_for_false() {
            let ps = Prover::new();
            let res = ps.attribute_satisfy_predicate(&predicate_info(), "5").unwrap();
            assert!(!res);
        }

        #[test]
        fn attribute_satisfy_predicate_works_for_invalid_attribute_value() {
            let ps = Prover::new();
            let res = ps.attribute_satisfy_predicate(&predicate_info(), "string");
            assert_match!(Err(CommonError::InvalidStructure(_)), res);
        }
    }
}<|MERGE_RESOLUTION|>--- conflicted
+++ resolved
@@ -117,11 +117,8 @@
                credentials, proof_req, requested_credentials, master_secret, schemas, cred_defs, rev_states);
 
         let mut proof_builder = CryptoProver::new_proof_builder()?;
-<<<<<<< HEAD
-=======
         proof_builder.add_common_attribute("master_secret")?;
 
->>>>>>> db5a9265
         let mut identifiers: Vec<Identifier> = Vec::new();
         let mut requested_proof = RequestedProof::default();
 
@@ -151,15 +148,8 @@
             let credential_pub_key = CredentialPublicKey::build_from_parts(&cred_def.value.primary, cred_def.value.revocation.as_ref())?;
 
             let credential_schema = build_credential_schema(&schema.attr_names)?;
-<<<<<<< HEAD
-            let credential_values = build_credential_values(&credential.values)?;
+            let credential_values = build_credential_values(&credential.values, Some(master_secret))?;
             let sub_proof_request = Prover::_build_sub_proof_request(&req_attrs_for_cred, &req_predicates_for_cred)?;
-=======
-
-            let credential_values = build_credential_values(&credential.values, Some(master_secret))?;
-
-            let sub_proof_request = Prover::_build_sub_proof_request(req_attrs_for_cred, req_predicates_for_cred)?;
->>>>>>> db5a9265
 
             proof_builder.add_sub_proof_request(&sub_proof_request,
                                                 &credential_schema,
