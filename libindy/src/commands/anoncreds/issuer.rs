extern crate serde_json;
extern crate indy_crypto;

use errors::indy::IndyError;
use errors::wallet::WalletError;
use errors::anoncreds::AnoncredsError;
use errors::common::CommonError;

use services::anoncreds::AnoncredsService;
use services::anoncreds::helpers::parse_cred_rev_id;
use services::blob_storage::BlobStorageService;
use services::pool::PoolService;
use services::wallet::{WalletService, WalletRecordRetrieveOptions};
use services::crypto::CryptoService;
use std::rc::Rc;
use std::collections::{HashMap, HashSet};
use self::indy_crypto::cl::{
    CredentialKeyCorrectnessProof,
    CredentialPrivateKey,
    RevocationKeyPrivate,
    RevocationRegistryDelta as CryptoRevocationRegistryDelta,
    Witness,
    new_nonce
};
use self::indy_crypto::utils::json::{JsonDecodable, JsonEncodable};
use super::tails::{SDKTailsAccessor, store_tails_from_generator};
use domain::anoncreds::schema::{Schema, SchemaV1};
use domain::anoncreds::credential_definition::{
    CredentialDefinition,
    CredentialDefinitionV1,
    CredentialDefinitionConfig,
    SignatureType
};
use domain::anoncreds::revocation_registry_definition::{
    RevocationRegistryConfig,
    IssuanceType,
    RegistryType,
    RevocationRegistryDefinitionValue,
    RevocationRegistryDefinition,
    RevocationRegistryDefinitionV1
};
use domain::anoncreds::revocation_registry::{
    RevocationRegistry,
    RevocationRegistryV1
};
use domain::anoncreds::revocation_registry_delta::{
    RevocationRegistryDelta,
    RevocationRegistryDeltaV1
};
use domain::anoncreds::credential::{AttributeValues, Credential};
use domain::anoncreds::credential_offer::CredentialOffer;
use domain::anoncreds::credential_request::CredentialRequest;

pub enum IssuerCommand {
    CreateSchema(
        String, // issuer did
        String, // name
        String, // version
        String, // attribute names
        Box<Fn(Result<(String, String), IndyError>) + Send>),
    CreateAndStoreCredentialDefinition(
        i32, // wallet handle
        String, // issuer did
        String, // schema json
        String, // tag
        Option<String>, // type
        String, // config_json
        Box<Fn(Result<(String, String), IndyError>) + Send>),
    CreateAndStoreRevocationRegistry(
        i32, // wallet handle
        String, // issuer did
        Option<String>, // type
        String, // tag
        String, // credential definition id
        String, // config
        i32, // tails writer handle
        Box<Fn(Result<(String, String, String), IndyError>) + Send>),
    CreateCredentialOffer(
        i32, // wallet handle
        String, // credential definition id
        Box<Fn(Result<String, IndyError>) + Send>),
    CreateCredential(
        i32, // wallet handle
        String, // credential offer json
        String, // credential request json
        String, // credential values json
        Option<String>, // revocation registry id
        Option<i32>, // blob storage reader config handle
        Box<Fn(Result<(String, Option<String>, Option<String>), IndyError>) + Send>),
    RevokeCredential(
        i32, // wallet handle
        i32, // blob storage reader config handle
        String, //revocation revoc id
        String, //credential revoc id
        Box<Fn(Result<String, IndyError>) + Send>),
    /*    RecoverCredential(
            i32, // wallet handle
            i32, // blob storage reader config handle
            String, //revocation revoc id
            String, //credential revoc id
            Box<Fn(Result<String, IndyError>) + Send>),*/
    MergeRevocationRegistryDeltas(
        String, //revocation registry delta json
        String, //other revocation registry delta json
        Box<Fn(Result<String, IndyError>) + Send>)
}

pub struct IssuerCommandExecutor {
    pub anoncreds_service: Rc<AnoncredsService>,
    pub blob_storage_service: Rc<BlobStorageService>,
    pub pool_service: Rc<PoolService>,
    pub wallet_service: Rc<WalletService>,
    pub crypto_service: Rc<CryptoService>
}

impl IssuerCommandExecutor {
    pub fn new(anoncreds_service: Rc<AnoncredsService>,
               pool_service: Rc<PoolService>,
               blob_storage_service: Rc<BlobStorageService>,
               wallet_service: Rc<WalletService>,
               crypto_service: Rc<CryptoService>) -> IssuerCommandExecutor {
        IssuerCommandExecutor {
            anoncreds_service,
            pool_service,
            blob_storage_service,
            wallet_service,
            crypto_service,
        }
    }

    pub fn execute(&self, command: IssuerCommand) {
        match command {
            IssuerCommand::CreateSchema(issuer_did, name, version, attrs, cb) => {
                trace!(target: "issuer_command_executor", "CreateSchema command received");
                cb(self.create_schema(&issuer_did, &name, &version, &attrs));
            }
            IssuerCommand::CreateAndStoreCredentialDefinition(wallet_handle, issuer_did, schema_json, tag, type_, config_json, cb) => {
                trace!(target: "issuer_command_executor", "CreateAndStoreCredentialDefinition command received");
                cb(self.create_and_store_credential_definition(wallet_handle, &issuer_did, &schema_json, &tag,
                                                               type_.as_ref().map(String::as_str), &config_json));
            }
            IssuerCommand::CreateAndStoreRevocationRegistry(wallet_handle, issuer_did, type_, tag, cred_def_id, config_json,
                                                            tails_writer_handle, cb) => {
                trace!(target: "issuer_command_executor", "CreateAndStoreRevocationRegistryRegistry command received");
                cb(self.create_and_store_revocation_registry(wallet_handle,
                                                             &issuer_did,
                                                             type_.as_ref().map(String::as_str),
                                                             &tag,
                                                             &cred_def_id,
                                                             &config_json,
                                                             tails_writer_handle));
            }
            IssuerCommand::CreateCredentialOffer(wallet_handle, cred_def_id, cb) => {
                trace!(target: "issuer_command_executor", "CreateCredentialOffer command received");
                cb(self.create_credential_offer(wallet_handle, &cred_def_id));
            }
            IssuerCommand::CreateCredential(wallet_handle, cred_offer_json, cred_req_json, cred_values_json, rev_reg_id, blob_storage_reader_handle, cb) => {
                info!(target: "issuer_command_executor", "CreateCredential command received");
                cb(self.new_credential(wallet_handle, &cred_offer_json, &cred_req_json, &cred_values_json, rev_reg_id.as_ref().map(String::as_str), blob_storage_reader_handle));
            }
            IssuerCommand::RevokeCredential(wallet_handle, blob_storage_reader_handle, rev_reg_id, cred_revoc_id, cb) => {
                trace!(target: "issuer_command_executor", "RevokeCredential command received");
                cb(self.revoke_credential(wallet_handle, blob_storage_reader_handle, &rev_reg_id, &cred_revoc_id));
            }
            /*            IssuerCommand::RecoverCredential(wallet_handle, blob_storage_reader_handle, rev_reg_id, cred_revoc_id, cb) => {
                            trace!(target: "issuer_command_executor", "RecoverCredential command received");
                            cb(self.recovery_credential(wallet_handle, blob_storage_reader_handle, &rev_reg_id, &cred_revoc_id));
                        }*/
            IssuerCommand::MergeRevocationRegistryDeltas(rev_reg_delta_json, other_rev_reg_delta_json, cb) => {
                trace!(target: "issuer_command_executor", "MergeRevocationRegistryDeltas command received");
                cb(self.merge_revocation_registry_deltas(&rev_reg_delta_json, &other_rev_reg_delta_json));
            }
        };
    }

    fn create_schema(&self,
                     issuer_did: &str,
                     name: &str,
                     version: &str,
                     attrs: &str) -> Result<(String, String), IndyError> {
        trace!("create_schema >>> issuer_did: {:?}, name: {:?}, version: {:?}, attrs: {:?}", issuer_did, name, version, attrs);

        self.crypto_service.validate_did(issuer_did)?;

        let attrs: HashSet<String> = serde_json::from_str(attrs)
            .map_err(|err| CommonError::InvalidStructure(format!("Cannot deserialize AttributeNames: {:?}", err)))?;

        if attrs.is_empty() {
            return Err(IndyError::CommonError(CommonError::InvalidStructure(format!("List of Schema attributes is empty"))));
        }

        let schema_id = Schema::schema_id(issuer_did, name, version);

        let schema = Schema::SchemaV1(SchemaV1 {
            id: schema_id.clone(),
            name: name.to_string(),
            version: version.to_string(),
            attr_names: attrs,
            seq_no: None
        });

        let schema_json = schema.to_json()
            .map_err(|err| CommonError::InvalidState(format!("Cannot serialize Schema: {:?}", err)))?;

        trace!("create_schema <<< schema_id: {:?}, schema_json: {:?}", schema_id, schema_json);

        Ok((schema_id, schema_json))
    }

    fn create_and_store_credential_definition(&self,
                                              wallet_handle: i32,
                                              issuer_did: &str,
                                              schema_json: &str,
                                              tag: &str,
                                              type_: Option<&str>,
                                              config_json: &str) -> Result<(String, String), IndyError> {
        trace!("create_and_store_credential_definition >>> wallet_handle: {:?}, issuer_did: {:?}, schema_json: {:?}, tag: {:?}, \
              type_: {:?}, config_json: {:?}", wallet_handle, issuer_did, schema_json, tag, type_, config_json);

        self.crypto_service.validate_did(issuer_did)?;

        let schema: SchemaV1 = SchemaV1::from(Schema::from_json(schema_json)
            .map_err(|err| CommonError::InvalidStructure(format!("Cannot deserialize Schema: {:?}", err)))?);

        let cred_def_config: CredentialDefinitionConfig = CredentialDefinitionConfig::from_json(config_json)
            .map_err(|err| CommonError::InvalidStructure(format!("Cannot deserialize CredentialDefinitionConfig: {:?}", err)))?;

        let signature_type = match type_ {
            Some(type_) =>
                SignatureType::from_json(&format!("\"{}\"", type_))
                    .map_err(|err| CommonError::InvalidStructure(format!("Cannot deserialize SignatureType: {:?}", err)))?,
            None => SignatureType::CL,
        };

        let schema_id = schema.seq_no.map(|n| n.to_string()).unwrap_or(schema.id.clone());

        let cred_def_id = CredentialDefinition::cred_def_id(issuer_did, &schema_id, &signature_type.to_str()); // TODO: FIXME

        if self._wallet_get_cred_def(wallet_handle, &cred_def_id).is_ok() {
            return Err(IndyError::AnoncredsError(AnoncredsError::CredDefAlreadyExists(format!("CredentialDefinition for cred_def_id: {:?} already exists", cred_def_id))));
        };

        let (credential_definition_value, cred_priv_key, cred_key_correctness_proof) =
            self.anoncreds_service.issuer.new_credential_definition(issuer_did, &schema, cred_def_config.support_revocation)?;

        let cred_def =
            CredentialDefinition::CredentialDefinitionV1(
                CredentialDefinitionV1 {
                    id: cred_def_id.clone(),
                    schema_id,
                    signature_type,
                    tag: tag.to_string(),
                    value: credential_definition_value
                });

        let cred_def_json = self._wallet_set_cred_def(wallet_handle, &cred_def_id, &cred_def)?;
        self._wallet_set_cred_priv_key(wallet_handle, &cred_def_id, &cred_priv_key)?;
        self._wallet_set_cred_correctness_proof(wallet_handle, &cred_def_id, &cred_key_correctness_proof)?;

        self._wallet_set_schema_id(wallet_handle, &cred_def_id, &schema.id)?; // TODO: FIXME

        trace!("create_and_store_credential_definition <<< cred_def_id: {:?}, cred_def_json: {:?}", cred_def_id, cred_def_json);
        Ok((cred_def_id, cred_def_json))
    }

    fn create_and_store_revocation_registry(&self,
                                            wallet_handle: i32,
                                            issuer_did: &str,
                                            type_: Option<&str>,
                                            tag: &str,
                                            cred_def_id: &str,
                                            config_json: &str,
                                            tails_writer_handle: i32) -> Result<(String, String, String), IndyError> {
        trace!("create_and_store_revocation_registry >>> wallet_handle: {:?}, issuer_did: {:?}, type_: {:?}, tag: {:?}, cred_def_id: {:?}, config_json: {:?}, \
               tails_handle: {:?}", wallet_handle, issuer_did, type_, tag, cred_def_id, config_json, tails_writer_handle);

        let rev_reg_config: RevocationRegistryConfig = RevocationRegistryConfig::from_json(config_json)
            .map_err(|err| CommonError::InvalidStructure(format!("Cannot deserialize RevocationRegistryConfig: {:?}", err)))?;

        let rev_reg_type = match type_ {
            Some(type_) =>
                RegistryType::from_json(&format!("\"{}\"", type_))
                    .map_err(|err| CommonError::InvalidStructure(format!("Cannot deserialize RevocationRegistryType: {:?}", err)))?,
            None => RegistryType::CL_ACCUM,
        };

        let issuance_type = match rev_reg_config.issuance_type {
            Some(type_) =>
                IssuanceType::from_json(&format!("\"{}\"", type_))
                    .map_err(|err| CommonError::InvalidStructure(format!("Cannot deserialize IssuanceType: {:?}", err)))?,
            None => IssuanceType::ISSUANCE_ON_DEMAND,
        };

        let max_cred_num = rev_reg_config.max_cred_num.unwrap_or(100000);

        let rev_reg_id = RevocationRegistryDefinition::rev_reg_id(issuer_did, cred_def_id, &rev_reg_type, tag);

        let cred_def: CredentialDefinition = self._wallet_get_cred_def(wallet_handle, &cred_def_id)?;

        let (revoc_public_keys, revoc_key_private, revoc_registry, mut revoc_tails_generator) =
            self.anoncreds_service.issuer.new_revocation_registry(&CredentialDefinitionV1::from(cred_def),
                                                                  max_cred_num,
                                                                  issuance_type.to_bool(),
                                                                  issuer_did)?;

        let (tails_location, tails_hash) =
            store_tails_from_generator(self.blob_storage_service.clone(), tails_writer_handle, &mut revoc_tails_generator)?;

        let revoc_reg_def_value = RevocationRegistryDefinitionValue {
            max_cred_num,
            issuance_type: issuance_type.clone(),
            public_keys: revoc_public_keys,
            tails_location,
            tails_hash,
        };

        let revoc_reg_def =
            RevocationRegistryDefinition::RevocationRegistryDefinitionV1(
                RevocationRegistryDefinitionV1 {
                    id: rev_reg_id.clone(),
                    revoc_def_type: rev_reg_type,
                    tag: tag.to_string(),
                    cred_def_id: cred_def_id.to_string(),
                    value: revoc_reg_def_value
                });

        let revoc_reg =
            RevocationRegistry::RevocationRegistryV1(
                RevocationRegistryV1 {
                    value: revoc_registry
                }
            );

        let revoc_reg_def_json = self._wallet_set_rev_reg_def(wallet_handle, &rev_reg_id, &revoc_reg_def)?;
        let revoc_reg_json = self._wallet_set_rev_reg(wallet_handle, &rev_reg_id, &revoc_reg)?;
        self._wallet_set_rev_key_private(wallet_handle, &rev_reg_id, &revoc_key_private)?;

<<<<<<< HEAD
=======
        self.wallet_service.set_object(wallet_handle, &format!("revocation_key_private::{}", rev_reg_id), &revoc_key_private, "RevocationKeyPrivate")?;

>>>>>>> 531d6994
        let rev_reg_info = RevocationRegistryInfo {
            id: rev_reg_id.clone(),
            curr_id: 0,
            used_ids: HashSet::new(),
        };

<<<<<<< HEAD
        self._wallet_set_rev_reg_info(wallet_handle, &rev_reg_id, &rev_reg_info)?;
=======
        self.wallet_service.set_object(wallet_handle, &format!("revocation_registry_info::{}", rev_reg_id), &rev_reg_info, "RegistryRevocationInfo")?;
>>>>>>> 531d6994

        trace!("create_and_store_revocation_registry <<< rev_reg_id: {:?}, revoc_reg_def_json: {:?}, revoc_reg_json: {:?}",
               rev_reg_id, revoc_reg_def_json, revoc_reg_json);

        Ok((rev_reg_id, revoc_reg_def_json, revoc_reg_json))
    }

    fn create_credential_offer(&self,
                               wallet_handle: i32,
                               cred_def_id: &str) -> Result<String, IndyError> {
        trace!("create_credential_offer >>> wallet_handle: {:?}, cred_def_id: {:?}", wallet_handle, cred_def_id);

        let key_correctness_proof: CredentialKeyCorrectnessProof = self._wallet_get_cred_correctness_proof(wallet_handle, &cred_def_id)?;

        let nonce = new_nonce()
            .map_err(|err| IndyError::AnoncredsError(AnoncredsError::from(err)))?;

        let schema_id = self._wallet_get_schema_id(wallet_handle, &cred_def_id)?; // TODO: FIXME

        let credential_offer = CredentialOffer {
            schema_id: schema_id.to_string(),
            cred_def_id: cred_def_id.to_string(),
            key_correctness_proof,
            nonce
        };

        let credential_offer_json = credential_offer.to_json()
            .map_err(|err| CommonError::InvalidState(format!("Cannot serialize CredentialOffer: {:?}", err)))?;

        trace!("create_credential_offer <<< credential_offer_json: {:?}", credential_offer_json);

        Ok(credential_offer_json)
    }

    fn new_credential(&self,
                      wallet_handle: i32,
                      cred_offer_json: &str,
                      cred_req_json: &str,
                      cred_values_json: &str,
                      rev_reg_id: Option<&str>,
                      blob_storage_reader_handle: Option<i32>) -> Result<(String, Option<String>, Option<String>), IndyError> {
        trace!("new_credential >>> wallet_handle: {:?}, cred_offer_json: {:?}, cred_req_json: {:?}, cred_values_json: {:?}, rev_reg_id: {:?}, blob_storage_reader_handle: {:?}",
               wallet_handle, cred_offer_json, cred_req_json, cred_values_json, rev_reg_id, blob_storage_reader_handle);

        let cred_offer: CredentialOffer = CredentialOffer::from_json(cred_offer_json)
            .map_err(|err| CommonError::InvalidStructure(format!("Cannot deserialize CredentialOffer: {:?}", err)))?;

        let cred_request: CredentialRequest = CredentialRequest::from_json(cred_req_json)
            .map_err(|err| CommonError::InvalidStructure(format!("Cannot deserialize CredentialRequest: {:?}", err)))?;

        let cred_values: HashMap<String, AttributeValues> = serde_json::from_str(cred_values_json)
            .map_err(|err| CommonError::InvalidStructure(format!("Cannot deserialize CredentialValues: {:?}", err)))?;

        let cred_def: CredentialDefinitionV1 =
            CredentialDefinitionV1::from(self._wallet_get_cred_def(wallet_handle, &cred_offer.cred_def_id)?);

        let cred_priv_key: CredentialPrivateKey = self._wallet_get_cred_priv_key(wallet_handle, &cred_request.cred_def_id)?;

        let schema_id = self._wallet_get_schema_id(wallet_handle, &cred_offer.cred_def_id)?;  // TODO: FIXME

        let (rev_reg_def, mut rev_reg,
            rev_key_priv, sdk_tails_accessor, rev_reg_info) = match rev_reg_id {
            Some(ref r_reg_id) => {
                let rev_reg_def: RevocationRegistryDefinitionV1 =
                    RevocationRegistryDefinitionV1::from(
                        self._wallet_get_rev_reg_def(wallet_handle, &r_reg_id)?);

                let rev_reg: RevocationRegistryV1 =
                    RevocationRegistryV1::from(
                        self._wallet_get_rev_reg(wallet_handle, &r_reg_id)?);

                let rev_key_priv: RevocationKeyPrivate = self._wallet_get_rev_key_private(wallet_handle, &r_reg_id)?;

                let mut rev_reg_info = self._wallet_get_rev_reg_info(wallet_handle, &r_reg_id)?;

<<<<<<< HEAD
                rev_reg_info.curr_id = 1 + rev_reg_info.curr_id;

=======
                let mut rev_reg_info =
                    self.wallet_service.get_object::<RevocationRegistryInfo>(wallet_handle, &format!("revocation_registry_info::{}", r_reg_id), "RegistryRevocationInfo", &mut String::new())?;

                rev_reg_info.curr_id = 1 + rev_reg_info.curr_id;

>>>>>>> 531d6994
                if rev_reg_info.curr_id > rev_reg_def.value.max_cred_num {
                    return Err(IndyError::AnoncredsError(AnoncredsError::RevocationRegistryFull(format!("RevocationRegistryAccumulator is full"))));
                }

                if rev_reg_def.value.issuance_type == IssuanceType::ISSUANCE_ON_DEMAND {
                    rev_reg_info.used_ids.insert(rev_reg_info.curr_id.clone());
                }

                let blob_storage_reader_handle = blob_storage_reader_handle
                    .ok_or(IndyError::CommonError(CommonError::InvalidStructure(format!("TailsReaderHandle not found"))))?;

                let sdk_tails_accessor = SDKTailsAccessor::new(self.blob_storage_service.clone(),
                                                               blob_storage_reader_handle,
                                                               &rev_reg_def)?;

                (Some(rev_reg_def), Some(rev_reg), Some(rev_key_priv), Some(sdk_tails_accessor), Some(rev_reg_info))
            }
            None => (None, None, None, None, None)
        };

        let (credential_signature, signature_correctness_proof, rev_reg_delta) =
            self.anoncreds_service.issuer.new_credential(&cred_def,
                                                         &cred_priv_key,
                                                         &cred_offer.nonce,
                                                         &cred_request,
                                                         &cred_values,
                                                         rev_reg_info.as_ref().map(|r_reg_info| r_reg_info.curr_id),
                                                         rev_reg_def.as_ref(),
                                                         rev_reg.as_mut().map(|r_reg| &mut r_reg.value),
                                                         rev_key_priv.as_ref(),
                                                         sdk_tails_accessor.as_ref())?;

        let witness =
            if let (&Some(ref r_reg_def), &Some(ref r_reg), &Some(ref rev_tails_accessor), &Some(ref rev_reg_info)) =
            (&rev_reg_def, &rev_reg, &sdk_tails_accessor, &rev_reg_info) {
                let (issued, revoked) = match r_reg_def.value.issuance_type {
                    IssuanceType::ISSUANCE_ON_DEMAND => (rev_reg_info.used_ids.clone(), HashSet::new()),
                    IssuanceType::ISSUANCE_BY_DEFAULT => (HashSet::new(), rev_reg_info.used_ids.clone())
                };

                let rev_reg_delta = CryptoRevocationRegistryDelta::from_parts(None, &r_reg.value, &issued, &revoked);

                let witness = Some(Witness::new(rev_reg_info.curr_id, r_reg_def.value.max_cred_num, r_reg_def.value.issuance_type.to_bool(), &rev_reg_delta, rev_tails_accessor)
                    .map_err(|err| IndyError::CommonError(CommonError::from(err)))?);

                witness
            } else {
                None
            };

        let credential = Credential {
            schema_id,
            cred_def_id: cred_request.cred_def_id.clone(),
            rev_reg_id: rev_reg_id.map(String::from),
            values: cred_values,
            signature: credential_signature,
            signature_correctness_proof,
            rev_reg: rev_reg.map(|r_reg| r_reg.value),
            witness
        };

        let cred_json = credential.to_json()
            .map_err(|err| CommonError::InvalidState(format!("Cannot serialize Credential: {:?}", err)))?;

        let rev_reg_delta_json = match rev_reg_delta {
            Some(r_reg_delta) => {
                Some(RevocationRegistryDelta::RevocationRegistryDeltaV1(RevocationRegistryDeltaV1 { value: r_reg_delta })
                    .to_json()
                    .map_err(|err| CommonError::InvalidState(format!("Cannot serialize RevocationRegistryDelta: {:?}", err)))?)
            }
            None => None
        };

        if let (Some(r_reg), Some(r_reg_id), Some(r_reg_info)) = (credential.rev_reg, rev_reg_id, rev_reg_info.clone()) {
<<<<<<< HEAD
            let revoc_reg = RevocationRegistry::RevocationRegistryV1(RevocationRegistryV1 { value: r_reg });

            self._wallet_update_rev_reg(wallet_handle, &r_reg_id, &revoc_reg)?;
            self._wallet_update_rev_reg_info(wallet_handle, &r_reg_id, &r_reg_info)?;
=======
            let revocation_registry = RevocationRegistry::RevocationRegistryV1(RevocationRegistryV1 { value: r_reg });

            self.wallet_service.set_object(wallet_handle, &format!("revocation_registry::{}", r_reg_id), &revocation_registry, "RevocationRegistry")?;
            self.wallet_service.set_object(wallet_handle, &format!("revocation_registry_info::{}", r_reg_id), &r_reg_info, "RegistryRevocationInfo")?;
>>>>>>> 531d6994
        };

        let cred_rev_id = rev_reg_info.map(|r_reg_info| r_reg_info.curr_id.to_string());
        trace!("new_credential <<< cred_json: {:?}, cred_rev_id: {:?}, rev_reg_delta_json: {:?}", cred_json, cred_rev_id, rev_reg_delta_json);

        Ok((cred_json, cred_rev_id, rev_reg_delta_json))
    }

    fn revoke_credential(&self,
                         wallet_handle: i32,
                         blob_storage_reader_handle: i32,
                         rev_reg_id: &str,
                         cred_revoc_id: &str) -> Result<String, IndyError> {
        trace!("revoke_credential >>> wallet_handle: {:?}, blob_storage_reader_handle:  {:?}, rev_reg_id: {:?}, cred_revoc_id: {:?}",
               wallet_handle, blob_storage_reader_handle, rev_reg_id, cred_revoc_id);

        let cred_revoc_id = parse_cred_rev_id(cred_revoc_id)?;

        let revocation_registry_definition: RevocationRegistryDefinitionV1 =
            RevocationRegistryDefinitionV1::from(
                self._wallet_get_rev_reg_def(wallet_handle, &rev_reg_id)?);

        let mut rev_reg: RevocationRegistryV1 =
            RevocationRegistryV1::from(
                self._wallet_get_rev_reg(wallet_handle, &rev_reg_id)?);

        let sdk_tails_accessor = SDKTailsAccessor::new(self.blob_storage_service.clone(),
                                                       blob_storage_reader_handle,
                                                       &revocation_registry_definition)?;

        if cred_revoc_id > revocation_registry_definition.value.max_cred_num + 1 {
            return Err(IndyError::AnoncredsError(AnoncredsError::InvalidUserRevocId(format!("Revocation id: {:?} not found in RevocationRegistry", cred_revoc_id))));
        }

<<<<<<< HEAD
        let mut rev_reg_info = self._wallet_get_rev_reg_info(wallet_handle, &rev_reg_id)?;
=======
        let mut rev_reg_info =
            self.wallet_service.get_object::<RevocationRegistryInfo>(wallet_handle, &format!("revocation_registry_info::{}", rev_reg_id), "RegistryRevocationInfo", &mut String::new())?;
>>>>>>> 531d6994

        match revocation_registry_definition.value.issuance_type {
            IssuanceType::ISSUANCE_ON_DEMAND => {
                if !rev_reg_info.used_ids.remove(&cred_revoc_id) {
                    return Err(IndyError::AnoncredsError(AnoncredsError::InvalidUserRevocId(format!("Revocation id: {:?} not found in RevocationRegistry", cred_revoc_id))));
                };
            }
            IssuanceType::ISSUANCE_BY_DEFAULT => {
                if !rev_reg_info.used_ids.insert(cred_revoc_id) {
                    return Err(IndyError::AnoncredsError(AnoncredsError::InvalidUserRevocId(format!("Revocation id: {:?} not found in RevocationRegistry", cred_revoc_id))));
                }
            }
        };

        let rev_reg_delta =
            self.anoncreds_service.issuer.revoke(&mut rev_reg.value, revocation_registry_definition.value.max_cred_num, cred_revoc_id, &sdk_tails_accessor)?;

        let rev_reg_delta = RevocationRegistryDelta::RevocationRegistryDeltaV1(RevocationRegistryDeltaV1 { value: rev_reg_delta });

        let rev_reg_delta_json = rev_reg_delta.to_json()
            .map_err(|err| CommonError::InvalidState(format!("Cannot serialize RevocationRegistryDelta: {:?}", err)))?;

        let rev_reg = RevocationRegistry::RevocationRegistryV1(rev_reg);

<<<<<<< HEAD
        self._wallet_update_rev_reg_info(wallet_handle, &rev_reg_id, &rev_reg_info)?;
        self._wallet_update_rev_reg(wallet_handle, &rev_reg_id, &rev_reg)?;
=======
        self.wallet_service.set_object(wallet_handle, &format!("revocation_registry_info::{}", rev_reg_id), &rev_reg_info, "RegistryRevocationInfo")?;

        self.wallet_service.set_object(wallet_handle, &format!("revocation_registry::{}", rev_reg_id), &revocation_registry, "RevocationRegistry")?;
>>>>>>> 531d6994

        trace!("revoke_credential <<< rev_reg_delta_json: {:?}", rev_reg_delta_json);

        Ok(rev_reg_delta_json)
    }

    fn _recovery_credential(&self,
                            wallet_handle: i32,
                            blob_storage_reader_handle: i32,
                            rev_reg_id: &str,
                            cred_revoc_id: &str) -> Result<String, IndyError> {
        trace!("recovery_credential >>> wallet_handle: {:?}, blob_storage_reader_handle: {:?}, rev_reg_id: {:?}, cred_revoc_id: {:?}",
               wallet_handle, blob_storage_reader_handle, rev_reg_id, cred_revoc_id);

        let cred_revoc_id = parse_cred_rev_id(cred_revoc_id)?;

        let revocation_registry_definition: RevocationRegistryDefinitionV1 =
            RevocationRegistryDefinitionV1::from(
                self._wallet_get_rev_reg_def(wallet_handle, &rev_reg_id)?);

        let mut rev_reg: RevocationRegistryV1 =
            RevocationRegistryV1::from(
                self._wallet_get_rev_reg(wallet_handle, &rev_reg_id)?);

        let sdk_tails_accessor = SDKTailsAccessor::new(self.blob_storage_service.clone(),
                                                       blob_storage_reader_handle,
                                                       &revocation_registry_definition)?;

        if cred_revoc_id > revocation_registry_definition.value.max_cred_num + 1 {
            return Err(IndyError::AnoncredsError(AnoncredsError::InvalidUserRevocId(format!("Revocation id: {:?} not found in RevocationRegistry", cred_revoc_id))));
        }

<<<<<<< HEAD
        let mut rev_reg_info = self._wallet_get_rev_reg_info(wallet_handle, &rev_reg_id)?;
=======
        let mut rev_reg_info =
            self.wallet_service.get_object::<RevocationRegistryInfo>(wallet_handle, &format!("revocation_registry_info::{}", rev_reg_id), "RegistryRevocationInfo", &mut String::new())?;
>>>>>>> 531d6994

        match revocation_registry_definition.value.issuance_type {
            IssuanceType::ISSUANCE_ON_DEMAND => {
                if !rev_reg_info.used_ids.insert(cred_revoc_id) {
                    return Err(IndyError::AnoncredsError(AnoncredsError::InvalidUserRevocId(format!("Revocation id: {:?} not found in RevocationRegistry", cred_revoc_id))));
                }
            }
            IssuanceType::ISSUANCE_BY_DEFAULT => {
                if !rev_reg_info.used_ids.remove(&cred_revoc_id) {
                    return Err(IndyError::AnoncredsError(AnoncredsError::InvalidUserRevocId(format!("Revocation id: {:?} not found in RevocationRegistry", cred_revoc_id))));
                }
            }
        };

        let revocation_registry_delta =
            self.anoncreds_service.issuer.recovery(&mut rev_reg.value, revocation_registry_definition.value.max_cred_num, cred_revoc_id, &sdk_tails_accessor)?;

        let rev_reg_delta = RevocationRegistryDelta::RevocationRegistryDeltaV1(RevocationRegistryDeltaV1 { value: revocation_registry_delta });

        let rev_reg_delta_json = rev_reg_delta.to_json()
            .map_err(|err| CommonError::InvalidState(format!("Cannot serialize RevocationRegistryDelta: {:?}", err)))?;

<<<<<<< HEAD
        let rev_reg = RevocationRegistry::RevocationRegistryV1(rev_reg);
=======
        let revocation_registry = RevocationRegistry::RevocationRegistryV1(revocation_registry);

        self.wallet_service.set_object(wallet_handle, &format!("revocation_registry_info::{}", rev_reg_id), &rev_reg_info, "RegistryRevocationInfo")?;
>>>>>>> 531d6994

        self._wallet_update_rev_reg_info(wallet_handle, &rev_reg_id, &rev_reg_info)?;
        self._wallet_update_rev_reg(wallet_handle, &rev_reg_id, &rev_reg)?;

        trace!("recovery_credential <<< rev_reg_delta_json: {:?}", rev_reg_delta_json);

        Ok(rev_reg_delta_json)
    }

    fn merge_revocation_registry_deltas(&self,
                                        rev_reg_delta_json: &str,
                                        other_rev_reg_delta_json: &str) -> Result<String, IndyError> {
        trace!("merge_revocation_registry_deltas >>> rev_reg_delta_json: {:?}, other_rev_reg_delta_json: {:?}", rev_reg_delta_json, other_rev_reg_delta_json);

        let mut rev_reg_delta: RevocationRegistryDeltaV1 =
            RevocationRegistryDeltaV1::from(
                RevocationRegistryDelta::from_json(rev_reg_delta_json)
                    .map_err(|err| CommonError::InvalidStructure(format!("Cannot deserialize RevocationRegistryDelta: {:?}", err)))?);

        let other_rev_reg_delta: RevocationRegistryDeltaV1 =
            RevocationRegistryDeltaV1::from(
                RevocationRegistryDelta::from_json(other_rev_reg_delta_json)
                    .map_err(|err| CommonError::InvalidStructure(format!("Cannot deserialize other RevocationRegistryDelta: {:?}", err)))?);

        rev_reg_delta.value.merge(&other_rev_reg_delta.value)
            .map_err(|err| IndyError::CommonError(CommonError::from(err)))?;

        let rev_reg_delta = RevocationRegistryDelta::RevocationRegistryDeltaV1(rev_reg_delta);

        let merged_rev_reg_delta_json = rev_reg_delta.to_json()
            .map_err(|err| CommonError::InvalidState(format!("Cannot serialize RevocationRegistryDelta: {:?}", err)))?;

        trace!("merge_revocation_registry_deltas <<< merged_rev_reg_delta: {:?}", merged_rev_reg_delta_json);

        Ok(merged_rev_reg_delta_json)
    }
<<<<<<< HEAD

    fn _wallet_set_cred_def(&self, wallet_handle: i32, id: &str, cred_def: &CredentialDefinition) -> Result<String, IndyError> {
        self.wallet_service.set_object(wallet_handle, "CredentialDefinition", id, cred_def, "{}")
    }

    fn _wallet_get_cred_def(&self, wallet_handle: i32, key: &str) -> Result<CredentialDefinition, IndyError> {
        self.wallet_service.get_object::<CredentialDefinition>(wallet_handle, "CredentialDefinition", &key,
                                                               WalletRecordRetrieveOptions::RETRIEVE_ID_VALUE, &mut String::new())
    }

    fn _wallet_set_cred_priv_key(&self, wallet_handle: i32, id: &str, cred_priv_key: &CredentialPrivateKey) -> Result<String, IndyError> {
        self.wallet_service.set_object(wallet_handle, "CredentialPrivateKey", id, cred_priv_key, "{}")
    }

    fn _wallet_get_cred_priv_key(&self, wallet_handle: i32, key: &str) -> Result<CredentialPrivateKey, IndyError> {
        self.wallet_service.get_object::<CredentialPrivateKey>(wallet_handle, "CredentialPrivateKey", &key,
                                                               WalletRecordRetrieveOptions::RETRIEVE_ID_VALUE, &mut String::new())
    }

    fn _wallet_set_cred_correctness_proof(&self, wallet_handle: i32, id: &str, cred_key_correctness_proof: &CredentialKeyCorrectnessProof) -> Result<String, IndyError> {
        self.wallet_service.set_object(wallet_handle, "CredentialKeyCorrectnessProof", id, cred_key_correctness_proof, "{}")
    }

    fn _wallet_get_cred_correctness_proof(&self, wallet_handle: i32, key: &str) -> Result<CredentialKeyCorrectnessProof, IndyError> {
        self.wallet_service.get_object::<CredentialKeyCorrectnessProof>(wallet_handle, "CredentialKeyCorrectnessProof", &key,
                                                                        WalletRecordRetrieveOptions::RETRIEVE_ID_VALUE, &mut String::new())
    }

    // TODO: DELETE IT
    fn _wallet_set_schema_id(&self, wallet_handle: i32, id: &str, schema_id: &str) -> Result<(), WalletError> {
        self.wallet_service.add_record(wallet_handle, "SchemaId", id, schema_id, "{}")
    }

    // TODO: DELETE IT
    fn _wallet_get_schema_id(&self, wallet_handle: i32, key: &str) -> Result<String, IndyError> {
        let schema_id_record = self.wallet_service.get_record(wallet_handle, "SchemaId", &key, WalletRecordRetrieveOptions::RETRIEVE_ID_VALUE)?;
        Ok(schema_id_record.get_value()?.to_string())
    }

    fn _wallet_set_rev_reg_def(&self, wallet_handle: i32, id: &str, rev_reg_def: &RevocationRegistryDefinition) -> Result<String, IndyError> {
        self.wallet_service.set_object(wallet_handle, "RevocationRegistryDefinition", id, rev_reg_def, "{}")
    }

    fn _wallet_get_rev_reg_def(&self, wallet_handle: i32, key: &str) -> Result<RevocationRegistryDefinition, IndyError> {
        self.wallet_service.get_object::<RevocationRegistryDefinition>(wallet_handle, "RevocationRegistryDefinition", &key,
                                                                       WalletRecordRetrieveOptions::RETRIEVE_ID_VALUE, &mut String::new())
    }

    fn _wallet_set_rev_reg(&self, wallet_handle: i32, id: &str, rev_reg: &RevocationRegistry) -> Result<String, IndyError> {
        self.wallet_service.set_object(wallet_handle, "RevocationRegistry", id, rev_reg, "{}")
    }

    fn _wallet_update_rev_reg(&self, wallet_handle: i32, id: &str, rev_reg: &RevocationRegistry) -> Result<String, IndyError> {
        self.wallet_service.update_object(wallet_handle, "RevocationRegistry", id, rev_reg)
    }

    fn _wallet_get_rev_reg(&self, wallet_handle: i32, key: &str) -> Result<RevocationRegistry, IndyError> {
        self.wallet_service.get_object::<RevocationRegistry>(wallet_handle, "RevocationRegistry", &key,
                                                             WalletRecordRetrieveOptions::RETRIEVE_ID_VALUE, &mut String::new())
    }

    fn _wallet_set_rev_key_private(&self, wallet_handle: i32, id: &str, rev_key_priv: &RevocationKeyPrivate) -> Result<String, IndyError> {
        self.wallet_service.set_object(wallet_handle, "RevocationKeyPrivate", id, rev_key_priv, "{}")
    }

    fn _wallet_get_rev_key_private(&self, wallet_handle: i32, key: &str) -> Result<RevocationKeyPrivate, IndyError> {
        self.wallet_service.get_object::<RevocationKeyPrivate>(wallet_handle, "RevocationKeyPrivate", &key,
                                                               WalletRecordRetrieveOptions::RETRIEVE_ID_VALUE, &mut String::new())
    }

    fn _wallet_set_rev_reg_info(&self, wallet_handle: i32, id: &str, rev_reg_info: &RevocationRegistryInfo) -> Result<String, IndyError> {
        self.wallet_service.set_object(wallet_handle, "RevocationRegistryInfo", id, rev_reg_info, "{}")
    }

    fn _wallet_update_rev_reg_info(&self, wallet_handle: i32, id: &str, rev_reg_info: &RevocationRegistryInfo) -> Result<String, IndyError> {
        self.wallet_service.update_object(wallet_handle, "RevocationRegistryInfo", id, rev_reg_info)
    }

    fn _wallet_get_rev_reg_info(&self, wallet_handle: i32, key: &str) -> Result<RevocationRegistryInfo, IndyError> {
        self.wallet_service.get_object::<RevocationRegistryInfo>(wallet_handle, "RevocationRegistryInfo", &key,
                                                                 WalletRecordRetrieveOptions::RETRIEVE_ID_VALUE, &mut String::new())
    }
=======
>>>>>>> 531d6994
}

#[derive(Debug, Deserialize, Serialize, Clone)]
struct RevocationRegistryInfo {
    id: String,
    curr_id: u32,
    used_ids: HashSet<u32>
}

impl JsonEncodable for RevocationRegistryInfo {}

impl<'a> JsonDecodable<'a> for RevocationRegistryInfo {}<|MERGE_RESOLUTION|>--- conflicted
+++ resolved
@@ -335,22 +335,13 @@
         let revoc_reg_json = self._wallet_set_rev_reg(wallet_handle, &rev_reg_id, &revoc_reg)?;
         self._wallet_set_rev_key_private(wallet_handle, &rev_reg_id, &revoc_key_private)?;
 
-<<<<<<< HEAD
-=======
-        self.wallet_service.set_object(wallet_handle, &format!("revocation_key_private::{}", rev_reg_id), &revoc_key_private, "RevocationKeyPrivate")?;
-
->>>>>>> 531d6994
         let rev_reg_info = RevocationRegistryInfo {
             id: rev_reg_id.clone(),
             curr_id: 0,
             used_ids: HashSet::new(),
         };
 
-<<<<<<< HEAD
         self._wallet_set_rev_reg_info(wallet_handle, &rev_reg_id, &rev_reg_info)?;
-=======
-        self.wallet_service.set_object(wallet_handle, &format!("revocation_registry_info::{}", rev_reg_id), &rev_reg_info, "RegistryRevocationInfo")?;
->>>>>>> 531d6994
 
         trace!("create_and_store_revocation_registry <<< rev_reg_id: {:?}, revoc_reg_def_json: {:?}, revoc_reg_json: {:?}",
                rev_reg_id, revoc_reg_def_json, revoc_reg_json);
@@ -426,16 +417,8 @@
 
                 let mut rev_reg_info = self._wallet_get_rev_reg_info(wallet_handle, &r_reg_id)?;
 
-<<<<<<< HEAD
                 rev_reg_info.curr_id = 1 + rev_reg_info.curr_id;
 
-=======
-                let mut rev_reg_info =
-                    self.wallet_service.get_object::<RevocationRegistryInfo>(wallet_handle, &format!("revocation_registry_info::{}", r_reg_id), "RegistryRevocationInfo", &mut String::new())?;
-
-                rev_reg_info.curr_id = 1 + rev_reg_info.curr_id;
-
->>>>>>> 531d6994
                 if rev_reg_info.curr_id > rev_reg_def.value.max_cred_num {
                     return Err(IndyError::AnoncredsError(AnoncredsError::RevocationRegistryFull(format!("RevocationRegistryAccumulator is full"))));
                 }
@@ -510,17 +493,10 @@
         };
 
         if let (Some(r_reg), Some(r_reg_id), Some(r_reg_info)) = (credential.rev_reg, rev_reg_id, rev_reg_info.clone()) {
-<<<<<<< HEAD
             let revoc_reg = RevocationRegistry::RevocationRegistryV1(RevocationRegistryV1 { value: r_reg });
 
             self._wallet_update_rev_reg(wallet_handle, &r_reg_id, &revoc_reg)?;
             self._wallet_update_rev_reg_info(wallet_handle, &r_reg_id, &r_reg_info)?;
-=======
-            let revocation_registry = RevocationRegistry::RevocationRegistryV1(RevocationRegistryV1 { value: r_reg });
-
-            self.wallet_service.set_object(wallet_handle, &format!("revocation_registry::{}", r_reg_id), &revocation_registry, "RevocationRegistry")?;
-            self.wallet_service.set_object(wallet_handle, &format!("revocation_registry_info::{}", r_reg_id), &r_reg_info, "RegistryRevocationInfo")?;
->>>>>>> 531d6994
         };
 
         let cred_rev_id = rev_reg_info.map(|r_reg_info| r_reg_info.curr_id.to_string());
@@ -555,12 +531,7 @@
             return Err(IndyError::AnoncredsError(AnoncredsError::InvalidUserRevocId(format!("Revocation id: {:?} not found in RevocationRegistry", cred_revoc_id))));
         }
 
-<<<<<<< HEAD
         let mut rev_reg_info = self._wallet_get_rev_reg_info(wallet_handle, &rev_reg_id)?;
-=======
-        let mut rev_reg_info =
-            self.wallet_service.get_object::<RevocationRegistryInfo>(wallet_handle, &format!("revocation_registry_info::{}", rev_reg_id), "RegistryRevocationInfo", &mut String::new())?;
->>>>>>> 531d6994
 
         match revocation_registry_definition.value.issuance_type {
             IssuanceType::ISSUANCE_ON_DEMAND => {
@@ -585,14 +556,8 @@
 
         let rev_reg = RevocationRegistry::RevocationRegistryV1(rev_reg);
 
-<<<<<<< HEAD
         self._wallet_update_rev_reg_info(wallet_handle, &rev_reg_id, &rev_reg_info)?;
         self._wallet_update_rev_reg(wallet_handle, &rev_reg_id, &rev_reg)?;
-=======
-        self.wallet_service.set_object(wallet_handle, &format!("revocation_registry_info::{}", rev_reg_id), &rev_reg_info, "RegistryRevocationInfo")?;
-
-        self.wallet_service.set_object(wallet_handle, &format!("revocation_registry::{}", rev_reg_id), &revocation_registry, "RevocationRegistry")?;
->>>>>>> 531d6994
 
         trace!("revoke_credential <<< rev_reg_delta_json: {:?}", rev_reg_delta_json);
 
@@ -625,12 +590,7 @@
             return Err(IndyError::AnoncredsError(AnoncredsError::InvalidUserRevocId(format!("Revocation id: {:?} not found in RevocationRegistry", cred_revoc_id))));
         }
 
-<<<<<<< HEAD
         let mut rev_reg_info = self._wallet_get_rev_reg_info(wallet_handle, &rev_reg_id)?;
-=======
-        let mut rev_reg_info =
-            self.wallet_service.get_object::<RevocationRegistryInfo>(wallet_handle, &format!("revocation_registry_info::{}", rev_reg_id), "RegistryRevocationInfo", &mut String::new())?;
->>>>>>> 531d6994
 
         match revocation_registry_definition.value.issuance_type {
             IssuanceType::ISSUANCE_ON_DEMAND => {
@@ -653,13 +613,7 @@
         let rev_reg_delta_json = rev_reg_delta.to_json()
             .map_err(|err| CommonError::InvalidState(format!("Cannot serialize RevocationRegistryDelta: {:?}", err)))?;
 
-<<<<<<< HEAD
         let rev_reg = RevocationRegistry::RevocationRegistryV1(rev_reg);
-=======
-        let revocation_registry = RevocationRegistry::RevocationRegistryV1(revocation_registry);
-
-        self.wallet_service.set_object(wallet_handle, &format!("revocation_registry_info::{}", rev_reg_id), &rev_reg_info, "RegistryRevocationInfo")?;
->>>>>>> 531d6994
 
         self._wallet_update_rev_reg_info(wallet_handle, &rev_reg_id, &rev_reg_info)?;
         self._wallet_update_rev_reg(wallet_handle, &rev_reg_id, &rev_reg)?;
@@ -696,7 +650,6 @@
 
         Ok(merged_rev_reg_delta_json)
     }
-<<<<<<< HEAD
 
     fn _wallet_set_cred_def(&self, wallet_handle: i32, id: &str, cred_def: &CredentialDefinition) -> Result<String, IndyError> {
         self.wallet_service.set_object(wallet_handle, "CredentialDefinition", id, cred_def, "{}")
@@ -779,8 +732,6 @@
         self.wallet_service.get_object::<RevocationRegistryInfo>(wallet_handle, "RevocationRegistryInfo", &key,
                                                                  WalletRecordRetrieveOptions::RETRIEVE_ID_VALUE, &mut String::new())
     }
-=======
->>>>>>> 531d6994
 }
 
 #[derive(Debug, Deserialize, Serialize, Clone)]
