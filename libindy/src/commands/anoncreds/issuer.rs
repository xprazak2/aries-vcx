extern crate serde_json;
extern crate indy_crypto;

use errors::indy::IndyError;
use errors::anoncreds::AnoncredsError;
use errors::common::CommonError;

use services::anoncreds::AnoncredsService;
use services::pool::PoolService;
use services::wallet::WalletService;
use services::anoncreds::types::*;
use services::anoncreds::helpers::get_composite_id;
use std::rc::Rc;
use std::collections::HashMap;
use utils::crypto::base58::Base58;
use self::indy_crypto::cl::*;
use self::indy_crypto::utils::json::{JsonDecodable, JsonEncodable};

pub enum IssuerCommand {
    CreateAndStoreClaimDefinition(
        i32, // wallet handle
        String, // issuer did
        String, // schema json
        Option<String>, // signature type
        bool,
        Box<Fn(Result<String, IndyError>) + Send>),
    CreateAndStoreRevocationRegistry(
        i32, // wallet handle
        String, // issuer did
        String, // schema json
        u32, // max claim num
        Box<Fn(Result<String, IndyError>) + Send>),
    CreateClaim(
        i32, // wallet handle
        String, // claim req json
        String, // claim json
        Option<u32>, // user revoc index
        Box<Fn(Result<(String, String), IndyError>) + Send>),
    RevokeClaim(
        i32, // wallet handle
        String, // issuer did
        String, // schema json
        u32, // user revoc index
        Box<Fn(Result<String, IndyError>) + Send>),
}

pub struct IssuerCommandExecutor {
    pub anoncreds_service: Rc<AnoncredsService>,
    pub pool_service: Rc<PoolService>,
    pub wallet_service: Rc<WalletService>
}

impl IssuerCommandExecutor {
    pub fn new(anoncreds_service: Rc<AnoncredsService>,
               pool_service: Rc<PoolService>,
               wallet_service: Rc<WalletService>) -> IssuerCommandExecutor {
        IssuerCommandExecutor {
            anoncreds_service,
            pool_service,
            wallet_service,
        }
    }

    pub fn execute(&self, command: IssuerCommand) {
        match command {
            IssuerCommand::CreateAndStoreClaimDefinition(wallet_handle, issuer_did, schema_json, signature_type, create_non_revoc, cb) => {
                info!(target: "issuer_command_executor", "CreateAndStoreClaim command received");
                cb(self.create_and_store_claim_definition(wallet_handle, &issuer_did, &schema_json,
                                                          signature_type.as_ref().map(String::as_str), create_non_revoc));
            }
            IssuerCommand::CreateAndStoreRevocationRegistry(wallet_handle, issuer_did, schema_json, max_claim_num, cb) => {
                info!(target: "issuer_command_executor", "CreateAndStoreRevocationRegistryRegistry command received");
                cb(self.create_and_store_revocation_registry(wallet_handle, &issuer_did, &schema_json, max_claim_num));
            }
            IssuerCommand::CreateClaim(wallet_handle, claim_req_json, claim_json, user_revoc_index, cb) => {
                info!(target: "issuer_command_executor", "CreateClaim command received");
                cb(self.new_claim(wallet_handle, &claim_req_json, &claim_json, user_revoc_index));
            }
            IssuerCommand::RevokeClaim(wallet_handle, issuer_did, schema_json, user_revoc_index, cb) => {
                info!(target: "issuer_command_executor", "RevokeClaim command received");
                cb(self.revoke_claim(wallet_handle, &issuer_did, &schema_json, user_revoc_index));
            }
        };
    }

    fn create_and_store_claim_definition(&self,
                                         wallet_handle: i32,
                                         issuer_did: &str,
                                         schema_json: &str,
                                         signature_type: Option<&str>,
                                         create_non_revoc: bool) -> Result<String, IndyError> {
        info!("create_and_store_claim_definition >>> wallet_handle: {:?}, issuer_did: {:?}, schema_json: {:?}, \
                       signature_type: {:?}, create_non_revoc: {:?}", wallet_handle, issuer_did, schema_json, signature_type, create_non_revoc);

        Base58::decode(&issuer_did)
            .map_err(|err| CommonError::InvalidStructure(format!("Invalid issuer did: {:?}", err)))?;

        let schema: Schema = Schema::from_json(schema_json)
            .map_err(|err| CommonError::InvalidStructure(format!("Invalid schema json: {}", err.to_string())))?;

        let schema_key = SchemaKey { name: schema.data.name.clone(), version: schema.data.version.clone(), did: schema.identifier.clone() };

        let id = get_composite_id(issuer_did, &schema_key);

        if self.wallet_service.get(wallet_handle, &format!("claim_definition::{}", id)).is_ok() {
            return Err(IndyError::AnoncredsError(AnoncredsError::ClaimDefAlreadyExists(format!("Claim definition for key: {:?} already exists", id))));
        };

        let (claim_definition, private_key) =
            self.anoncreds_service.issuer.new_claim_definition(issuer_did, &schema, signature_type, create_non_revoc)?;

        let claim_definition_json = claim_definition.to_json()
            .map_err(|err| CommonError::InvalidState(format!("Cannot serialize claim definition: {:?}", err)))?;

        let private_key_json = private_key.to_json()
            .map_err(|err| CommonError::InvalidState(format!("Cannot serialize claim definition private key: {:?}", err)))?;

<<<<<<< HEAD
        let schema_key = SchemaKey { name: schema.data.name.clone(), version: schema.data.version.clone(), did: schema.dest.clone() };
        let id = get_composite_id(issuer_did, &schema_key);
=======
>>>>>>> 1e0854bd
        self.wallet_service.set(wallet_handle, &format!("claim_definition::{}", id), &claim_definition_json)?;
        self.wallet_service.set(wallet_handle, &format!("claim_definition_private_key::{}", id), &private_key_json)?;

        info!("create_and_store_claim_definition <<< claim_definition_json: {:?}", claim_definition_json);

        Ok(claim_definition_json)
    }

    fn create_and_store_revocation_registry(&self,
                                            wallet_handle: i32,
                                            issuer_did: &str,
                                            schema_json: &str,
                                            max_claim_num: u32) -> Result<String, IndyError> {
        info!("create_and_store_revocation_registry >>> wallet_handle: {:?}, issuer_did: {:?}, schema_json: {:?}, max_claim_num: {:?}",
              wallet_handle, issuer_did, schema_json, max_claim_num);

        Base58::decode(&issuer_did)
            .map_err(|err| CommonError::InvalidStructure(format!("Invalid issuer did: {:?}", err)))?;

        let schema: Schema = Schema::from_json(schema_json)
            .map_err(|err| CommonError::InvalidStructure(format!("Invalid schema json: {}", err.to_string())))?;
        let schema_key = SchemaKey { name: schema.data.name.clone(), version: schema.data.version.clone(), did: schema.dest.clone() };

        let id = get_composite_id(issuer_did, &schema_key);

        let claim_def_json = self.wallet_service.get(wallet_handle, &format!("claim_definition::{}", &id))?;
        let claim_def: ClaimDefinition = ClaimDefinition::from_json(&claim_def_json)
            .map_err(|err| CommonError::InvalidState(format!("Cannon deserialize claim definition: {:?}", err)))?;

        let (revocation_registry, revocation_registry_private) =
            self.anoncreds_service.issuer.new_revocation_registry(&claim_def.data, max_claim_num, issuer_did, schema.seq_no)?;

        let revocation_registry_json = revocation_registry.to_json()
            .map_err(|err| CommonError::InvalidState(format!("Cannon serialize revocation registry: {:?}", err)))?;

        let revocation_registry_private_json = revocation_registry_private.to_json()
            .map_err(|err| CommonError::InvalidState(format!("Cannon serialize revocation registry private: {:?}", err)))?;

        // TODO: store revocation registry using unique identifier(https://jira.hyperledger.org/browse/IS-514).
        self.wallet_service.set(wallet_handle, &format!("revocation_registry::{}", id), &revocation_registry_json)?;
        self.wallet_service.set(wallet_handle, &format!("revocation_registry_private::{}", id), &revocation_registry_private_json)?;

        // TODO: decide about tails storing
        info!("create_and_store_revocation_registry <<< revocation_registry_json: {:?}", revocation_registry_json);

        Ok(revocation_registry_json)
    }

    fn new_claim(&self,
                 wallet_handle: i32,
                 claim_req_json: &str,
                 claim_json: &str,
                 rev_idx: Option<u32>) -> Result<(String, String), IndyError> {
        info!("new_claim >>> wallet_handle: {:?}, claim_req_json: {:?}, claim_json: {:?}, rev_idx: {:?}",
              wallet_handle, claim_req_json, claim_json, rev_idx);

        let claim_request: ClaimRequest = ClaimRequest::from_json(claim_req_json)
            .map_err(|err| CommonError::InvalidStructure(format!("Cannot deserialize claim request: {:?}", err)))?;

        let id = get_composite_id(&claim_request.issuer_did, &claim_request.schema_key);

        let claim_def_json = self.wallet_service.get(wallet_handle, &format!("claim_definition::{}", id))?;
        let claim_def: ClaimDefinition = ClaimDefinition::from_json(&claim_def_json)
            .map_err(|err| CommonError::InvalidState(format!("Cannot deserialize claim definition: {:?}", err)))?;

        let private_key_json = self.wallet_service.get(wallet_handle, &format!("claim_definition_private_key::{}", id))?;
        let private_key = IssuerPrivateKey::from_json(&private_key_json)
            .map_err(|err| CommonError::InvalidState(format!("Cannot deserialize claim definition private key: {:?}", err)))?;

        let mut rev_reg_pub = match self.wallet_service.get(wallet_handle, &format!("revocation_registry::{}", id)) {
            Ok(rev_reg_pub_json) =>
                Some(RevocationRegistry::from_json(&rev_reg_pub_json)
                    .map_err(|err| CommonError::InvalidState(format!("Cannon deserialize revocation registry: {:?}", err)))?),
            Err(_) => None
        };

        let rev_reg_priv = match self.wallet_service.get(wallet_handle, &format!("revocation_registry_private::{}", id)) {
            Ok(rev_reg_priv_json) =>
                Some(RevocationRegistryPrivate::from_json(&rev_reg_priv_json)
                    .map_err(|err| CommonError::InvalidState(format!("Cannon deserialize revocation registry private: {:?}", err)))?),
            Err(_) => None
        };

        let claim_values: HashMap<String, Vec<String>> = serde_json::from_str(claim_json)
            .map_err(|err| CommonError::InvalidStructure(format!("Cannon deserialize claim values: {:?}", err)))?;

        let claim_signature = self.anoncreds_service.issuer.new_claim(&claim_def.data,
                                                                      &private_key,
                                                                      rev_reg_pub.as_mut(),
                                                                      rev_reg_priv.as_ref(),
                                                                      &claim_request,
                                                                      &claim_values,
                                                                      rev_idx)?;

        let revocation_registry_json = match rev_reg_pub {
            Some(rev_reg) => {
                let rev_reg_json = rev_reg.to_json()
                    .map_err(|err| CommonError::InvalidState(format!("Cannon serialize revocation registry: {:?}", err)))?;

                let id = get_composite_id(&claim_request.issuer_did, &claim_request.schema_key);
                self.wallet_service.set(wallet_handle, &format!("revocation_registry::{}", &id), &rev_reg_json)?;

                rev_reg_json
            }
            None => String::new()
        };

        let claim = Claim {
            values: claim_values,
            signature: claim_signature,
            schema_key: claim_request.schema_key,
            issuer_did: claim_request.issuer_did,
            rev_reg_seq_no: None // TODO: How Issuer gets rev_reg_seq_no
        };

        let claim_json = claim.to_json()
            .map_err(|err| CommonError::InvalidState(format!("Cannot serialize claim: {:?}", err)))?;

        info!("new_claim <<< revocation_registry_json: {:?}, claim_json: {:?}", revocation_registry_json, claim_json);

        Ok((revocation_registry_json, claim_json))
    }

    fn revoke_claim(&self,
                    wallet_handle: i32,
                    issuer_did: &str,
                    schema_json: &str,
                    user_revoc_index: u32) -> Result<String, IndyError> {
        info!("revoke_claim >>> wallet_handle: {:?}, issuer_did: {:?}, schema_json: {:?}, user_revoc_index: {:?}",
              wallet_handle, issuer_did, schema_json, user_revoc_index);

        let schema: Schema = Schema::from_json(schema_json)
            .map_err(|err| CommonError::InvalidStructure(format!("Invalid schema json: {}", err.to_string())))?;
        let schema_key = SchemaKey { name: schema.data.name.clone(), version: schema.data.version.clone(), did: schema.dest.clone() };

        let id = get_composite_id(issuer_did, &schema_key);

        let revocation_registry_json = self.wallet_service.get(wallet_handle, &format!("revocation_registry::{}", id))?;
        let mut revocation_registry = RevocationRegistry::from_json(&revocation_registry_json)
            .map_err(|err| CommonError::InvalidState(format!("Cannon deserialize revocation registry: {:?}", err)))?;

        let revocation_registry_private_json = self.wallet_service.get(wallet_handle, &format!("revocation_registry_private::{}", id))?;
        let revocation_registry_private = RevocationRegistryPrivate::from_json(&revocation_registry_private_json)
            .map_err(|err| CommonError::InvalidState(format!("Cannon deserialize  revocation registry private: {:?}", err)))?;

        self.anoncreds_service.issuer.revoke(&mut revocation_registry, user_revoc_index)?;

        let revocation_registry_updated_json = revocation_registry.to_json()
            .map_err(|err| CommonError::InvalidState(format!("Cannon serialize revocation registry: {:?}", err)))?;

        self.wallet_service.set(wallet_handle, &format!("revocation_registry::{}", id), &revocation_registry_updated_json)?;

        info!("revoke_claim <<< revocation_registry_updated_json: {:?}", revocation_registry_updated_json);

        Ok(revocation_registry_updated_json)
    }
}<|MERGE_RESOLUTION|>--- conflicted
+++ resolved
@@ -98,7 +98,7 @@
         let schema: Schema = Schema::from_json(schema_json)
             .map_err(|err| CommonError::InvalidStructure(format!("Invalid schema json: {}", err.to_string())))?;
 
-        let schema_key = SchemaKey { name: schema.data.name.clone(), version: schema.data.version.clone(), did: schema.identifier.clone() };
+        let schema_key = SchemaKey { name: schema.data.name.clone(), version: schema.data.version.clone(), did: schema.dest.clone() };
 
         let id = get_composite_id(issuer_did, &schema_key);
 
@@ -115,11 +115,7 @@
         let private_key_json = private_key.to_json()
             .map_err(|err| CommonError::InvalidState(format!("Cannot serialize claim definition private key: {:?}", err)))?;
 
-<<<<<<< HEAD
-        let schema_key = SchemaKey { name: schema.data.name.clone(), version: schema.data.version.clone(), did: schema.dest.clone() };
-        let id = get_composite_id(issuer_did, &schema_key);
-=======
->>>>>>> 1e0854bd
+
         self.wallet_service.set(wallet_handle, &format!("claim_definition::{}", id), &claim_definition_json)?;
         self.wallet_service.set(wallet_handle, &format!("claim_definition_private_key::{}", id), &private_key_json)?;
 
