extern crate libc;

use api::ErrorCode;
use errors::ToErrorCode;
use commands::{Command, CommandExecutor};
use commands::anoncreds::AnoncredsCommand;
use commands::anoncreds::issuer::IssuerCommand;
use commands::anoncreds::prover::ProverCommand;
use commands::anoncreds::verifier::VerifierCommand;
use utils::cstring::CStringUtils;

use self::libc::c_char;
use std::ptr;

/// Create credential schema entity that describes credential attributes list and allows credentials
/// interoperability.
///
/// Schema is public and intended to be shared with all anoncreds workflow actors usually by publishing SCHEMA transaction
/// to Indy distributed ledger.
///
/// #Params
/// command_handle: command handle to map callback to user context
/// issuer_did: DID of schema issuer
/// name: a name the schema
/// version: a version of the schema
/// attrs: a list of schema attributes descriptions
/// cb: Callback that takes command result as parameter
///
/// #Returns
/// schema_id: identifier of created schema
/// schema_json: schema as json
///
/// #Errors
/// Common*
/// Anoncreds*
#[no_mangle]
pub extern fn indy_issuer_create_schema(command_handle: i32,
                                        issuer_did: *const c_char,
                                        name: *const c_char,
                                        version: *const c_char,
                                        attrs: *const c_char,
                                        cb: Option<extern fn(xcommand_handle: i32, err: ErrorCode,
                                                             id: *const c_char, schema_json: *const c_char)>) -> ErrorCode {
    check_useful_c_str!(issuer_did, ErrorCode::CommonInvalidParam2);
    check_useful_c_str!(name, ErrorCode::CommonInvalidParam3);
    check_useful_c_str!(version, ErrorCode::CommonInvalidParam4);
    check_useful_c_str!(attrs, ErrorCode::CommonInvalidParam5);
    check_useful_c_callback!(cb, ErrorCode::CommonInvalidParam6);

    let result = CommandExecutor::instance()
        .send(Command::Anoncreds(
            AnoncredsCommand::Issuer(
                IssuerCommand::CreateSchema(
                    issuer_did,
                    name,
                    version,
                    attrs,
                    Box::new(move |result| {
                        let (err, id, schema_json) = result_to_err_code_2!(result, String::new(), String::new());
                        let id = CStringUtils::string_to_cstring(id);
                        let schema_json = CStringUtils::string_to_cstring(schema_json);
                        cb(command_handle, err, id.as_ptr(), schema_json.as_ptr())
                    })
                ))));

    result_to_err_code!(result)
}

/// Create credential definition entity that encapsulates credentials issuer DID, credential schema, secrets used for signing credentials
/// and secrets used for credentials revocation.
///
/// Credential definition entity contains private and public parts. Private part will be stored in the wallet. Public part
/// will be returned as json intended to be shared with all anoncreds workflow actors usually by publishing CRED_DEF transaction
/// to Indy distributed ledger.
///
/// #Params
/// wallet_handle: wallet handler (created by open_wallet).
/// command_handle: command handle to map callback to user context.
/// issuer_did: a DID of the issuer signing cred_def transaction to the Ledger
/// schema_json: credential schema as a json
/// tag: allows to distinct between credential definitions for the same issuer and schema
/// type_: credential definition type (optional, 'CL' by default) that defines claims signature and revocation math. Supported types are:
/// - 'CL': Camenisch-Lysyanskaya credential signature type
/// config_json: type-specific configuration of credential definition as json:
/// - 'CL':
///   - revocationSupport: whether to request non-revocation credential (optional, default false)
/// cb: Callback that takes command result as parameter.
///
/// #Returns
/// cred_def_id: identifier of created credential definition
/// cred_def_json: public part of created credential definition
///
/// #Errors
/// Common*
/// Wallet*
/// Anoncreds*
#[no_mangle]
pub extern fn indy_issuer_create_and_store_credential_def(command_handle: i32,
                                                          wallet_handle: i32,
                                                          issuer_did: *const c_char,
                                                          schema_json: *const c_char,
                                                          tag: *const c_char,
                                                          type_: *const c_char,
                                                          config_json: *const c_char,
                                                          cb: Option<extern fn(xcommand_handle: i32, err: ErrorCode,
                                                                               cred_def_id: *const c_char,
                                                                               cred_def_json: *const c_char)>) -> ErrorCode {
    check_useful_c_str!(issuer_did, ErrorCode::CommonInvalidParam3);
    check_useful_c_str!(schema_json, ErrorCode::CommonInvalidParam4);
    check_useful_c_str!(tag, ErrorCode::CommonInvalidParam5);
    check_useful_opt_c_str!(type_, ErrorCode::CommonInvalidParam6);
    check_useful_c_str!(config_json, ErrorCode::CommonInvalidParam7);
    check_useful_c_callback!(cb, ErrorCode::CommonInvalidParam8);

    let result = CommandExecutor::instance()
        .send(Command::Anoncreds(
            AnoncredsCommand::Issuer(
                IssuerCommand::CreateAndStoreCredentialDefinition(
                    wallet_handle,
                    issuer_did,
                    schema_json,
                    tag,
                    type_,
                    config_json,
                    Box::new(move |result| {
                        let (err, cred_def_id, cred_def_json) = result_to_err_code_2!(result, String::new(), String::new());
                        let cred_def_id = CStringUtils::string_to_cstring(cred_def_id);
                        let cred_def_json = CStringUtils::string_to_cstring(cred_def_json);
                        cb(command_handle, err, cred_def_id.as_ptr(), cred_def_json.as_ptr())
                    })
                ))));

    result_to_err_code!(result)
}

/// Create a new revocation registry for the given credential definition.
/// Stores it in a secure wallet.
///
/// #Params
/// wallet_handle: wallet handler (created by open_wallet).
/// command_handle: command handle to map callback to user context.
/// issuer_did: a DID of the issuer signing transaction to the Ledger
/// type_: (optional) registry type. Currently only 'CL_ACCUM' is supported.
/// tag:
/// cred_def_id: revoc_reg_def_id of stored in ledger credential definition
/// config_json: {
///     "issuance_type": (optional) type of issuance. Currently supported:
///         1) ISSUANCE_BY_DEFAULT: all indices are assumed to be issued and initial accumulator is calculated over all indices;
///                                 Revocation Registry is updated only during revocation.
///         2) ISSUANCE_ON_DEMAND: nothing is issued initially accumulator is 1 (used by default);
///     "max_cred_num": maximum number of credentials the new registry can process.
/// }
/// tails_writer_type:
/// tails_writer_config:
/// cb: Callback that takes command result as parameter.
///
/// #Returns
/// Revocation registry definition json and revocation registry entry json
///
/// #Errors
/// Common*
/// Wallet*
/// Anoncreds*
#[no_mangle]
pub extern fn indy_issuer_create_and_store_revoc_reg(command_handle: i32,
                                                     wallet_handle: i32,
                                                     issuer_did: *const c_char,
                                                     type_: *const c_char,
                                                     tag: *const c_char,
                                                     cred_def_id: *const c_char,
                                                     config_json: *const c_char,
                                                     tails_writer_type: *const c_char,
                                                     tails_writer_config: *const c_char,
                                                     cb: Option<extern fn(xcommand_handle: i32, err: ErrorCode,
                                                                          revoc_reg_id: *const c_char,
                                                                          revoc_reg_def_json: *const c_char,
                                                                          revoc_reg_entry_json: *const c_char)>) -> ErrorCode {
    check_useful_c_str!(issuer_did, ErrorCode::CommonInvalidParam3);
    check_useful_opt_c_str!(type_, ErrorCode::CommonInvalidParam4);
    check_useful_c_str!(tag, ErrorCode::CommonInvalidParam5);
    check_useful_c_str!(cred_def_id, ErrorCode::CommonInvalidParam6);
    check_useful_c_str!(config_json, ErrorCode::CommonInvalidParam7);
    check_useful_opt_c_str!(tails_writer_type, ErrorCode::CommonInvalidParam8);
    check_useful_c_str!(tails_writer_config, ErrorCode::CommonInvalidParam9);
    check_useful_c_callback!(cb, ErrorCode::CommonInvalidParam10);

    let result = CommandExecutor::instance()
        .send(Command::Anoncreds(
            AnoncredsCommand::Issuer(
                IssuerCommand::CreateAndStoreRevocationRegistry(
                    wallet_handle,
                    issuer_did,
                    type_,
                    tag,
                    cred_def_id,
                    config_json,
                    tails_writer_type,
                    tails_writer_config,
                    Box::new(move |result| {
                        let (err, revoc_reg_id, revoc_reg_def_json, revoc_reg_json) = result_to_err_code_3!(result, String::new(), String::new(), String::new());
                        let revoc_reg_id = CStringUtils::string_to_cstring(revoc_reg_id);
                        let revoc_reg_def_json = CStringUtils::string_to_cstring(revoc_reg_def_json);
                        let revoc_reg_json = CStringUtils::string_to_cstring(revoc_reg_json);
                        cb(command_handle, err, revoc_reg_id.as_ptr(), revoc_reg_def_json.as_ptr(), revoc_reg_json.as_ptr())
                    })
                ))));

    result_to_err_code!(result)
}

/// Create credential offer that will be used by Prover for
/// claim request creation. Offer includes nonce and key correctness proof
/// for authentication between protocol steps and integrity checking.
///
/// #Params
/// command_handle: command handle to map callback to user context
/// wallet_handle: wallet handler (created by open_wallet)
/// cred_def_id: id of credential definition stored in the wallet
/// cb: Callback that takes command result as parameter
///
/// #Returns
/// credential offer json:
///     {
///         "cred_def_id": string,
///         // Fields below can depend on Cred Def type
///         "nonce": string,
///         "key_correctness_proof" : <key_correctness_proof>
///     }
///
/// #Errors
/// Common*
/// Wallet*
/// Anoncreds*
#[no_mangle]
pub extern fn indy_issuer_create_credential_offer(command_handle: i32,
                                                  wallet_handle: i32,
                                                  cred_def_id: *const c_char,
                                                  cb: Option<extern fn(xcommand_handle: i32, err: ErrorCode,
                                                                       cred_offer_json: *const c_char
                                                  )>) -> ErrorCode {
    check_useful_c_str!(cred_def_id, ErrorCode::CommonInvalidParam3);
    check_useful_c_callback!(cb, ErrorCode::CommonInvalidParam4);

    let result = CommandExecutor::instance()
        .send(Command::Anoncreds(AnoncredsCommand::Issuer(IssuerCommand::CreateCredentialOffer(
            wallet_handle,
            cred_def_id,
            Box::new(move |result| {
                let (err, cred_offer_json) = result_to_err_code_1!(result, String::new());
                let cred_offer_json = CStringUtils::string_to_cstring(cred_offer_json);
                cb(command_handle, err, cred_offer_json.as_ptr())
            })
        ))));

    result_to_err_code!(result)
}

/// Check Cred Request for the given Cred Offer and issue Credential for the given Cred Request.
///
/// Cred Request must match Cred Offer. The credential definition and revocation registry definition
/// referenced in Cred Offer and Cred Request must be already created and stored into the wallet.
///
/// Information for this credential revocation will be store in the wallet as part of revocation registry under
/// generated cred_revoc_id local for this wallet.
///
/// This call returns revoc registry delta as json file intended to be shared as REVOC_REG_ENTRY transaction.
/// Note that it is possible to accumulate deltas to reduce ledger load.
///
/// #Params
/// wallet_handle: wallet handler (created by open_wallet).
/// command_handle: command handle to map callback to user context.
/// cred_offer_json: a cred offer created by indy_issuer_create_cred_offer
/// cred_req_json: a credential request created by indy_prover_create_credential_request
/// cred_values_json: a credential containing attribute values for each of requested attribute names.
///     Example:
///     {
///      "attr1" : {"raw": "value1", "encoded": "value1_as_int" },
///      "attr2" : {"raw": "value1", "encoded": "value1_as_int" }
///     }
<<<<<<< HEAD
/// rev_reg_id: (Optional) id of stored in ledger revocation registry definition
/// tails_reader_config_handle:
/// user_revoc_index: index of a new user in the revocation registry (optional, pass -1 if user_revoc_index is absentee; default one is used if not provided)
=======
/// rev_reg_id: id of revocation registry definition stored in the wallet
/// blob_storage_reader_handle: pre-configured blob storage reader instance handle that will allow to read revocation tails
>>>>>>> 4534cbef
/// cb: Callback that takes command result as parameter.
///
/// #Returns
/// cred_json: Credential json containing signed credential values
///     {
///         "cred_def_id": string,
///         "rev_reg_def_id", Optional<string>,
///         "values": <see credential_values_json above>,
///         // Fields below can depend on Cred Def type
///         "signature": <signature>,
///         "signature_correctness_proof": <signature_correctness_proof>,
///         "revoc_idx":                                                                TODO: FIXME: Think how to share it in a secure way
///     }
/// revoc_id: local id for revocation info (Can be used for revocation of this cred)
/// revoc_reg_delta_json: Revocation registry delta json with a newly issued credential
///
/// #Errors
/// Annoncreds*
/// Common*
/// Wallet*
#[no_mangle]
pub extern fn indy_issuer_create_credential(command_handle: i32,
                                            wallet_handle: i32,
                                            cred_offer_json: *const c_char,
                                            cred_req_json: *const c_char,
                                            cred_values_json: *const c_char,
                                            rev_reg_id: *const c_char,
<<<<<<< HEAD
                                            tails_reader_config_handle: i32,
                                            user_revoc_index: i32,
=======
                                            blob_storage_reader_handle: i32,
>>>>>>> 4534cbef
                                            cb: Option<extern fn(xcommand_handle: i32, err: ErrorCode,
                                                                 cred_json: *const c_char,
                                                                 revoc_id: *const c_char,
                                                                 revoc_reg_delta_json: *const c_char)>) -> ErrorCode {
    check_useful_c_str!(cred_offer_json, ErrorCode::CommonInvalidParam3);
    check_useful_c_str!(cred_req_json, ErrorCode::CommonInvalidParam4);
    check_useful_c_str!(cred_values_json, ErrorCode::CommonInvalidParam5);
    check_useful_opt_c_str!(rev_reg_id, ErrorCode::CommonInvalidParam6);
    check_useful_c_callback!(cb, ErrorCode::CommonInvalidParam8);

<<<<<<< HEAD
    let tails_reader_config_handle = if tails_reader_config_handle != -1 { Some(tails_reader_config_handle) } else { None };
    let user_revoc_index = if user_revoc_index != -1 { Some(user_revoc_index as u32) } else { None };
=======
    let blob_storage_reader_handle = if blob_storage_reader_handle != -1 { Some(blob_storage_reader_handle) } else { None };
>>>>>>> 4534cbef

    let result = CommandExecutor::instance()
        .send(Command::Anoncreds(AnoncredsCommand::Issuer(IssuerCommand::CreateCredential(
            wallet_handle,
            cred_offer_json,
            cred_req_json,
            cred_values_json,
            rev_reg_id,
<<<<<<< HEAD
            tails_reader_config_handle,
            user_revoc_index,
=======
            blob_storage_reader_handle,
>>>>>>> 4534cbef
            Box::new(move |result| {
                let (err, cred_json, revoc_id, revoc_reg_delta_json) = result_to_err_code_3!(result, String::new(), None, None);
                let cred_json = CStringUtils::string_to_cstring(cred_json);
                let revoc_id = revoc_id.map(CStringUtils::string_to_cstring);
                let revoc_reg_delta_json = revoc_reg_delta_json.map(CStringUtils::string_to_cstring);
                cb(command_handle, err, cred_json.as_ptr(),
                   revoc_id.as_ref().map(|delta| delta.as_ptr()).unwrap_or(ptr::null()),
                   revoc_reg_delta_json.as_ref().map(|delta| delta.as_ptr()).unwrap_or(ptr::null()))
            })
        ))));

    result_to_err_code!(result)
}

/// Revoke a credential identified by a cred_revoc_id (returned by indy_issuer_create_cred).
///
/// The corresponding credential definition and revocation registry must be already
/// created an stored into the wallet.
///
/// This call returns revoc registry delta as json file intended to be shared as REVOC_REG_ENTRY transaction.
/// Note that it is possible to accumulate deltas to reduce ledger load.
///
/// #Params
/// command_handle: command handle to map callback to user context.
/// wallet_handle: wallet handler (created by open_wallet).
/// blob_storage_reader_handle: pre-configured blob storage reader instance handle that will allow to read revocation tails
/// rev_reg_id: id of revocation registry stored in wallet
<<<<<<< HEAD
/// tails_reader_config_handle:
/// user_revoc_index: index of the user in the revocation registry
=======
/// cred_revoc_id: local id for revocation info
>>>>>>> 4534cbef
/// cb: Callback that takes command result as parameter.
///
/// #Returns
/// Revocation registry delta json with a revoked credential
///
/// #Errors
/// Annoncreds*
/// Common*
/// Wallet*
#[no_mangle]
pub extern fn indy_issuer_revoke_credential(command_handle: i32,
                                            wallet_handle: i32,
<<<<<<< HEAD
                                            tails_reader_config_handle: i32,
=======
                                            blob_storage_reader_handle: i32,
>>>>>>> 4534cbef
                                            rev_reg_id: *const c_char,
                                            cred_revoc_id: *const c_char,
                                            cb: Option<extern fn(xcommand_handle: i32, err: ErrorCode,
                                                                 revoc_reg_delta_json: *const c_char,
                                            )>) -> ErrorCode {
    check_useful_c_str!(rev_reg_id, ErrorCode::CommonInvalidParam4);
    check_useful_c_str!(cred_revoc_id, ErrorCode::CommonInvalidParam5);
    check_useful_c_callback!(cb, ErrorCode::CommonInvalidParam6);

    let result = CommandExecutor::instance()
        .send(Command::Anoncreds(
            AnoncredsCommand::Issuer(
                IssuerCommand::RevokeCredential(
                    wallet_handle,
<<<<<<< HEAD
                    tails_reader_config_handle,
=======
                    blob_storage_reader_handle,
>>>>>>> 4534cbef
                    rev_reg_id,
                    cred_revoc_id,
                    Box::new(move |result| {
                        let (err, revoc_reg_update_json) = result_to_err_code_1!(result, String::new());
                        let revoc_reg_update_json = CStringUtils::string_to_cstring(revoc_reg_update_json);
                        cb(command_handle, err, revoc_reg_update_json.as_ptr())
                    })
                ))));

    result_to_err_code!(result)
}


/// Recover a credential identified by a cred_revoc_id (returned by indy_issuer_create_cred).
///
/// The corresponding credential definition and revocation registry must be already
/// created an stored into the wallet.
///
/// This call returns revoc registry delta as json file intended to be shared as REVOC_REG_ENTRY transaction.
/// Note that it is possible to accumulate deltas to reduce ledger load.
///
/// #Params
/// command_handle: command handle to map callback to user context.
/// wallet_handle: wallet handler (created by open_wallet).
/// blob_storage_reader_handle: pre-configured blob storage reader instance handle that will allow to read revocation tails
/// rev_reg_id: id of revocation registry stored in wallet
<<<<<<< HEAD
/// tails_reader_config_handle:
/// user_revoc_index: index of the user in the revocation registry
=======
/// cred_revoc_id: local id for revocation info
>>>>>>> 4534cbef
/// cb: Callback that takes command result as parameter.
///
/// #Returns
/// Revocation registry delta json with a revoked credential
///
/// #Errors
/// Annoncreds*
/// Common*
/// Wallet*
#[no_mangle]
pub extern fn indy_issuer_recover_credential(command_handle: i32,
                                             wallet_handle: i32,
<<<<<<< HEAD
                                             tails_reader_config_handle: i32,
=======
                                             blob_storage_reader_handle: i32,
>>>>>>> 4534cbef
                                             rev_reg_id: *const c_char,
                                             cred_revoc_id: *const c_char,
                                             cb: Option<extern fn(xcommand_handle: i32, err: ErrorCode,
                                                                  revoc_reg_delta_json: *const c_char,
                                             )>) -> ErrorCode {
    check_useful_c_str!(rev_reg_id, ErrorCode::CommonInvalidParam4);
    check_useful_c_str!(cred_revoc_id, ErrorCode::CommonInvalidParam5);
    check_useful_c_callback!(cb, ErrorCode::CommonInvalidParam6);

    let result = CommandExecutor::instance()
        .send(Command::Anoncreds(
            AnoncredsCommand::Issuer(
                IssuerCommand::RecoverCredential(
                    wallet_handle,
<<<<<<< HEAD
                    tails_reader_config_handle,
=======
                    blob_storage_reader_handle,
>>>>>>> 4534cbef
                    rev_reg_id,
                    cred_revoc_id,
                    Box::new(move |result| {
                        let (err, revoc_reg_update_json) = result_to_err_code_1!(result, String::new());
                        let revoc_reg_update_json = CStringUtils::string_to_cstring(revoc_reg_update_json);
                        cb(command_handle, err, revoc_reg_update_json.as_ptr())
                    })
                ))));

    result_to_err_code!(result)
}

/// Creates a master secret with a given name and stores it in the wallet.
/// The name must be unique.
///
/// #Params
/// wallet_handle: wallet handler (created by open_wallet).
/// command_handle: command handle to map callback to user context.
/// master_secret_name: a new master secret name
///
/// #Returns
/// None.
///
/// #Errors
/// Annoncreds*
/// Common*
/// Wallet*
#[no_mangle]
pub extern fn indy_prover_create_master_secret(command_handle: i32,
                                               wallet_handle: i32,
                                               master_secret_id: *const c_char,
                                               cb: Option<extern fn(xcommand_handle: i32, err: ErrorCode
                                               )>) -> ErrorCode {
    check_useful_c_str!(master_secret_id, ErrorCode::CommonInvalidParam3);
    check_useful_c_callback!(cb, ErrorCode::CommonInvalidParam4);

    let result = CommandExecutor::instance()
        .send(Command::Anoncreds(AnoncredsCommand::Prover(ProverCommand::CreateMasterSecret(
            wallet_handle,
            master_secret_id,
            Box::new(move |result| {
                let err = result_to_err_code!(result);
                cb(command_handle, err)
            })
        ))));

    result_to_err_code!(result)
}

/// Creates a clam request for the given credential offer.
///
/// The method creates a blinded master secret for a master secret identified by a provided name.
/// The master secret identified by the name must be already stored in the secure wallet (see prover_create_master_secret)
/// The blinded master secret is a part of the credential request.
///
/// #Params
/// command_handle: command handle to map callback to user context
/// wallet_handle: wallet handler (created by open_wallet)
/// prover_did: a DID of the prover
/// cred_offer_json: a cred offer created by indy_issuer_create_credential_offer
/// cred_def_json: credential definition json created by indy_issuer_create_and_store_credential_def
/// master_secret_id: the id of the master secret stored in the wallet
/// cb: Callback that takes command result as parameter.
///
/// #Returns
/// cred_req_json: Credential request json for creation of credential by Issuer
///     {
///      "cred_def_id" : string,
///      "rev_reg_id" : Optional<string>,
///      "prover_did" : string,
///         // Fields below can depend on Cred Def type
///      "blinded_ms" : <blinded_master_secret>,
///      "blinded_ms_correctness_proof" : <blinded_ms_correctness_proof>,
///      "nonce": string
///    }
/// cred_req_metadata_json: Credential request metadata json for processing of received form Issuer credential.

/// #Errors
/// Annoncreds*
/// Common*
/// Wallet*
#[no_mangle]
pub extern fn indy_prover_create_credential_req(command_handle: i32,
                                                wallet_handle: i32,
                                                prover_did: *const c_char,
                                                cred_offer_json: *const c_char,
                                                cred_def_json: *const c_char,
                                                master_secret_id: *const c_char,
                                                cb: Option<extern fn(xcommand_handle: i32, err: ErrorCode,
                                                                     cred_req_json: *const c_char,
                                                                     cred_req_metadata_json: *const c_char
                                                )>) -> ErrorCode {
    check_useful_c_str!(prover_did, ErrorCode::CommonInvalidParam3);
    check_useful_c_str!(cred_offer_json, ErrorCode::CommonInvalidParam4);
    check_useful_c_str!(cred_def_json, ErrorCode::CommonInvalidParam5);
    check_useful_c_str!(master_secret_id, ErrorCode::CommonInvalidParam6);
    check_useful_c_callback!(cb, ErrorCode::CommonInvalidParam7);

    let result = CommandExecutor::instance()
        .send(Command::Anoncreds(AnoncredsCommand::Prover(ProverCommand::CreateAndStoreCredentialRequest(
            wallet_handle,
            prover_did,
            cred_offer_json,
            cred_def_json,
            master_secret_id,
            Box::new(move |result| {
                let (err, cred_req_json, cred_req_metadata_json) = result_to_err_code_2!(result, String::new(), String::new());
                let cred_req_json = CStringUtils::string_to_cstring(cred_req_json);
                let cred_req_metadata_json = CStringUtils::string_to_cstring(cred_req_metadata_json);
                cb(command_handle, err, cred_req_json.as_ptr(), cred_req_metadata_json.as_ptr())
            })
        ))));

    result_to_err_code!(result)
}

/// Check credential provided by Issuer for the given credential request,
/// updates the credential by a master secret and stores in a secure wallet.
///
/// #Params
/// command_handle: command handle to map callback to user context.
/// wallet_handle: wallet handler (created by open_wallet).
/// cred_id: (optional, default is a random one) identifier by which credential will be stored in the wallet
/// cred_req_json: a credential request created by indy_prover_create_cred_request
/// cred_req_metadata_json: a credential request metadata created by indy_prover_create_cred_request
/// cred_json: credential json created by indy_issuer_create_cred
/// cred_def_json: credential definition json created by indy_issuer_create_and_store_credential_def
/// rev_reg_def_json: revocation registry definition json created by indy_issuer_create_and_store_revoc_reg
/// rev_state_json: revocation state json
/// cb: Callback that takes command result as parameter.
///
/// #Returns
/// cred_id: identifier by which credential is stored in the wallet
///
/// #Errors
/// Annoncreds*
/// Common*
/// Wallet*
#[no_mangle]
pub extern fn indy_prover_store_credential(command_handle: i32,
                                           wallet_handle: i32,
                                           cred_id: *const c_char,
                                           cred_req_json: *const c_char,
                                           cred_req_metadata_json: *const c_char,
                                           cred_json: *const c_char,
                                           cred_def_json: *const c_char,
                                           rev_reg_def_json: *const c_char,
                                           rev_state_json: *const c_char,
                                           cb: Option<extern fn(xcommand_handle: i32, err: ErrorCode,
                                                                out_cred_id: *const c_char)>) -> ErrorCode {
    check_useful_opt_c_str!(cred_id, ErrorCode::CommonInvalidParam3);
    check_useful_c_str!(cred_req_json, ErrorCode::CommonInvalidParam4);
    check_useful_c_str!(cred_req_metadata_json, ErrorCode::CommonInvalidParam5);
    check_useful_c_str!(cred_json, ErrorCode::CommonInvalidParam6);
    check_useful_c_str!(cred_def_json, ErrorCode::CommonInvalidParam7);
    check_useful_opt_c_str!(rev_reg_def_json, ErrorCode::CommonInvalidParam8);
    check_useful_opt_c_str!(rev_state_json, ErrorCode::CommonInvalidParam9);
    check_useful_c_callback!(cb, ErrorCode::CommonInvalidParam10);

    let result = CommandExecutor::instance()
        .send(Command::Anoncreds(AnoncredsCommand::Prover(ProverCommand::StoreCredential(
            wallet_handle,
            cred_id,
            cred_req_json,
            cred_req_metadata_json,
            cred_json,
            cred_def_json,
            rev_reg_def_json,
            rev_state_json,
            Box::new(move |result| {
                let (err, out_cred_id) = result_to_err_code_1!(result, String::new());
                let out_cred_id = CStringUtils::string_to_cstring(out_cred_id);
                cb(command_handle, err, out_cred_id.as_ptr())
            })
        ))));

    result_to_err_code!(result)
}


/// Gets human readable credentials according to the filter.
/// If filter is NULL, then all credentials are returned.
/// Credentials can be filtered by Issuer, credential_def and/or Schema.
///
/// #Params
/// wallet_handle: wallet handler (created by open_wallet).
/// filter_json: filter for credentials
///        {
///            "schema_id": string, (Optional)
///            "schema_did": string, (Optional)
///            "schema_name": string, (Optional)
///            "schema_version": string, (Optional)
///            "issuer_did": string, (Optional)
///            "issuer_did": string, (Optional)
///            "cred_def_id": string, (Optional)
///        }
/// cb: Callback that takes command result as parameter.
///
/// #Returns
/// credentials json
///     [{
///         "referent": string,
///         "values": <see credential_values_json above>,
///         "cred_def_id": string,
///         "rev_reg_id", Optional<string>
///     }]
/// #Errors
/// Annoncreds*
/// Common*
/// Wallet*
#[no_mangle]
pub extern fn indy_prover_get_credentials(command_handle: i32,
                                          wallet_handle: i32,
                                          filter_json: *const c_char,
                                          cb: Option<extern fn(
                                              xcommand_handle: i32, err: ErrorCode,
                                              credentials_json: *const c_char
                                          )>) -> ErrorCode {
    check_useful_opt_c_str!(filter_json, ErrorCode::CommonInvalidParam3);
    check_useful_c_callback!(cb, ErrorCode::CommonInvalidParam4);

    let result = CommandExecutor::instance()
        .send(Command::Anoncreds(AnoncredsCommand::Prover(ProverCommand::GetCredentials(
            wallet_handle,
            filter_json,
            Box::new(move |result| {
                let (err, credentials_json) = result_to_err_code_1!(result, String::new());
                let credentials_json = CStringUtils::string_to_cstring(credentials_json);
                cb(command_handle, err, credentials_json.as_ptr())
            })
        ))));

    result_to_err_code!(result)
}

/// Gets human readable credentials matching the given proof request.
///
/// #Params
/// wallet_handle: wallet handler (created by open_wallet).
/// proof_request_json: proof request json
///     {
///         "name": string,
///         "version": string,
///         "nonce": string,
///         "requested_attrs": {
///             "requested_attr1_referent": <attr_info>,
///             "requested_attr2_referent": <attr_info>,
///             "requested_attr3_referent": <attr_info>,
///         },
///         "requested_predicates": {
///             "requested_predicate_1_referent": <predicate_info>,
///             "requested_predicate_2_referent": <predicate_info>,
///         },
///         "freshness": Optional<number>
///     }
/// cb: Callback that takes command result as parameter.
///
/// where attr_info:
///     {
///         "name": attribute name, (case insensitive and ignore spaces)
///         "freshness": (Optional)
///         "restrictions": [
///             <see filter json above>
///         ]  (Optional) - if specified, credential must satisfy to one of the given restriction.
///     }
/// predicate_info:
///     {
///         "attr_name": attribute name, (case insensitive and ignore spaces)
///         "p_type": predicate type (Currently >= only)
///         "value": requested value of attribute
///         "freshness": (Optional)
///         "restrictions": [
///             <see filter json above>
///         ]  (Optional) - if specified, credential must satisfy to one of the given restriction.
///     }
/// #Returns
/// json with credentials for the given pool request.
///     {
///         "attrs": {
///             "requested_attr1_referent": [(credential1, Optional<freshness>), (credential2, Optional<freshness>)],
///             "requested_attr2_referent": [],
///             "requested_attr3_referent": [(credential3, Optional<freshness>)]
///         },
///         "predicates": {
///             "requested_predicate_1_referent": [(credential1, Optional<freshness>), (credential3, Optional<freshness>)],
///             "requested_predicate_2_referent": [(credential2, Optional<freshness>)]
///         }
///     }, where credential is
///     {
///         "referent": <string>,
///         "attrs": [{"attr_name" : "attr_raw_value"}],
///         "issuer_did": string,
///         "cred_def_id": string,
///         "rev_reg_id": Optional<int>
///     }
///
/// #Errors
/// Annoncreds*
/// Common*
/// Wallet*
#[no_mangle]
pub extern fn indy_prover_get_credentials_for_proof_req(command_handle: i32,
                                                        wallet_handle: i32,
                                                        proof_request_json: *const c_char,
                                                        cb: Option<extern fn(
                                                            xcommand_handle: i32, err: ErrorCode,
                                                            credentials_json: *const c_char
                                                        )>) -> ErrorCode {
    check_useful_c_str!(proof_request_json, ErrorCode::CommonInvalidParam3);
    check_useful_c_callback!(cb, ErrorCode::CommonInvalidParam4);

    let result = CommandExecutor::instance()
        .send(Command::Anoncreds(AnoncredsCommand::Prover(ProverCommand::GetCredentialsForProofReq(
            wallet_handle,
            proof_request_json,
            Box::new(move |result| {
                let (err, credentials_json) = result_to_err_code_1!(result, String::new());
                let credentials_json = CStringUtils::string_to_cstring(credentials_json);
                cb(command_handle, err, credentials_json.as_ptr())
            })
        ))));

    result_to_err_code!(result)
}

/// Creates a proof according to the given proof request
/// Either a corresponding credential with optionally revealed attributes or self-attested attribute must be provided
/// for each requested attribute (see indy_prover_get_credentials_for_pool_req).
/// A proof request may request multiple credentials from different schemas and different issuers.
/// All required schemas, public keys and revocation registries must be provided.
/// The proof request also contains nonce.
/// The proof contains either proof or self-attested attribute value for each requested attribute.
///
/// #Params
/// wallet_handle: wallet handler (created by open_wallet).
/// command_handle: command handle to map callback to user context.
/// proof_req_json: proof request json as come from the verifier
///     {
///         "name": string,
///         "version": string,
///         "nonce": string,
///         "requested_attrs": {
///             "requested_attr1_referent": <attr_info>,
///             "requested_attr2_referent": <attr_info>,
///             "requested_attr3_referent": <attr_info>,
///         },
///         "requested_predicates": {
///             "requested_predicate_1_referent": <predicate_info>,
///             "requested_predicate_2_referent": <predicate_info>,
///         },
///         "freshness": Optional<number>
///     }
/// requested_credentials_json: either a credential or self-attested attribute for each requested attribute
///     {
///         "requested_attr1_referent": [{"cred_id": string, "freshness": Optional<number>}, true <reveal_attr>],
///         "requested_attr2_referent": [self_attested_attribute],
///         "requested_attr3_referent": [{"cred_id": string, "freshness": Optional<number>}, false]
///         "requested_attr4_referent": [{"cred_id": string, "freshness": Optional<number>}, true]
///         "requested_predicate_1_referent": [{"cred_id": string, "freshness": Optional<number>}],
///         "requested_predicate_2_referent": [{"cred_id": string, "freshness": Optional<number>}],
///     }
/// schemas_jsons: all schema jsons participating in the proof request
///     {
///         "credential1_referent_in_wallet": <schema1>,
///         "credential2_referent_in_wallet": <schema2>,
///         "credential3_referent_in_wallet": <schema3>,
///     }
/// master_secret_id: the name of the master secret stored in the wallet
/// credential_def_jsons: all credential definition jsons participating in the proof request
///     {
///         "credential1_referent_in_wallet": <credential_def1>,
///         "credential2_referent_in_wallet": <credential_def2>,
///         "credential3_referent_in_wallet": <credential_def3>,
///     }
/// rev_states_json: all revocation registry jsons participating in the proof request
///     {
///         "credential1_referent_in_wallet": {
///             "freshness1": <rev_state1>,
///             "freshness2": <rev_state2>,
///         },
///         "credential2_referent_in_wallet": {
///             "freshness3": <rev_state3>
///         },
///         "credential3_referent_in_wallet": {
///             "freshness4": <rev_state4>
///         },
///     }
/// cb: Callback that takes command result as parameter.
///
/// #Returns
/// Proof json
/// For each requested attribute either a proof (with optionally revealed attribute value) or
/// self-attested attribute value is provided.
/// Each proof is associated with a credential and corresponding schema_seq_no, issuer_did and revoc_reg_seq_no.
/// There ais also aggregated proof part common for all credential proofs.
///     {
///         "requested": {
///             "revealed_attrs": {
///                 "requested_attr1_id": {referent: string, raw: string, encoded: string},
///                 "requested_attr4_id": {referent: string, raw: string, encoded: string},
///             },
///             "unrevealed_attrs": {
///                 "requested_attr3_id": referent
///             },
///             "self_attested_attrs": {
///                 "requested_attr2_id": self_attested_value,
///             },
///             "requested_predicates": {
///                 "requested_predicate_1_referent": [credential_proof2_referent],
///                 "requested_predicate_2_referent": [credential_proof3_referent],
///             }
///         }
///         "proof": {
///             "proofs": {
///                 "credential_proof1_referent": <credential_proof>,
///                 "credential_proof2_referent": <credential_proof>,
///                 "credential_proof3_referent": <credential_proof>
///             },
///             "aggregated_proof": <aggregated_proof>
///         }
///         "identifiers": {"credential_proof1_referent":{schema_id, cred_def_id, Optional<rev_reg_id>, Optional<timestamp>}}
///     }
///
/// #Errors
/// Annoncreds*
/// Common*
/// Wallet*
#[no_mangle]
pub extern fn indy_prover_create_proof(command_handle: i32,
                                       wallet_handle: i32,
                                       proof_req_json: *const c_char,
                                       requested_credentials_json: *const c_char,
                                       master_secret_id: *const c_char,
                                       schemas_json: *const c_char,
                                       credential_defs_json: *const c_char,
                                       rev_states_json: *const c_char,
                                       cb: Option<extern fn(xcommand_handle: i32, err: ErrorCode,
                                                            proof_json: *const c_char)>) -> ErrorCode {
    check_useful_c_str!(proof_req_json, ErrorCode::CommonInvalidParam3);
    check_useful_c_str!(requested_credentials_json, ErrorCode::CommonInvalidParam4);
    check_useful_c_str!(master_secret_id, ErrorCode::CommonInvalidParam5);
    check_useful_c_str!(schemas_json, ErrorCode::CommonInvalidParam6);
    check_useful_c_str!(credential_defs_json, ErrorCode::CommonInvalidParam7);
    check_useful_c_str!(rev_states_json, ErrorCode::CommonInvalidParam8);
    check_useful_c_callback!(cb, ErrorCode::CommonInvalidParam9);

    let result = CommandExecutor::instance()
        .send(Command::Anoncreds(AnoncredsCommand::Prover(ProverCommand::CreateProof(
            wallet_handle,
            proof_req_json,
            requested_credentials_json,
            master_secret_id,
            schemas_json,
            credential_defs_json,
            rev_states_json,
            Box::new(move |result| {
                let (err, proof_json) = result_to_err_code_1!(result, String::new());
                let proof_json = CStringUtils::string_to_cstring(proof_json);
                cb(command_handle, err, proof_json.as_ptr())
            })
        ))));

    result_to_err_code!(result)
}

/// Verifies a proof (of multiple credential).
/// All required schemas, public keys and revocation registries must be provided.
///
/// #Params
/// wallet_handle: wallet handler (created by open_wallet).
/// command_handle: command handle to map callback to user context.
/// proof_request_json: initial proof request as sent by the verifier
///     {
///         "name": string,
///         "version": string,
///         "nonce": string,
///         "requested_attrs": {
///             "requested_attr1_referent": <attr_info>,
///             "requested_attr2_referent": <attr_info>,
///             "requested_attr3_referent": <attr_info>,
///         },
///         "requested_predicates": {
///             "requested_predicate_1_referent": <predicate_info>,
///             "requested_predicate_2_referent": <predicate_info>,
///         },
///         "freshness": Optional<number>
///     }
/// proof_json: proof json
/// For each requested attribute either a proof (with optionally revealed attribute value) or
/// self-attested attribute value is provided.
/// Each proof is associated with a credential and corresponding schema_seq_no, issuer_did and revoc_reg_seq_no.
/// There ais also aggregated proof part common for all credential proofs.
///     {
///         "requested": {
///             "requested_attr1_id": [credential_proof1_referent, revealed_attr1, revealed_attr1_as_int],
///             "requested_attr2_id": [self_attested_attribute],
///             "requested_attr3_id": [credential_proof2_referent]
///             "requested_attr4_id": [credential_proof2_referent, revealed_attr4, revealed_attr4_as_int],
///             "requested_predicate_1_referent": [credential_proof2_referent],
///             "requested_predicate_2_referent": [credential_proof3_referent],
///         }
///         "proof": {
///             "proofs": {
///                 "credential_proof1_referent": <credential_proof>,
///                 "credential_proof2_referent": <credential_proof>,
///                 "credential_proof3_referent": <credential_proof>
///             },
///             "aggregated_proof": <aggregated_proof>
///         }
///         "identifiers": {"credential_proof1_referent":{schema_id, cred_def_id, Optional<rev_reg_id>, Optional<timestamp>}}
///     }
/// schemas_jsons: all schemas json participating in the proof
///         {
///             "credential_proof1_referent": <schema>,
///             "credential_proof2_referent": <schema>,
///             "credential_proof3_referent": <schema>
///         }
/// credential_defs_jsons: all credential definitions json participating in the proof
///         {
///             "credential_proof1_referent": <credential_def>,
///             "credential_proof2_referent": <credential_def>,
///             "credential_proof3_referent": <credential_def>
///         }
/// rev_reg_defs_json: all revocation registry definitions json participating in the proof
///         {
///             "credential_proof1_referent": <rev_reg_def>,
///             "credential_proof2_referent": <rev_reg_def>,
///             "credential_proof3_referent": <rev_reg_def>
///         }
/// rev_regs_json: all revocation registry definitions json participating in the proof
///     {
///         "credential1_referent_in_wallet": {
///             "freshness1": <revoc_reg1>,
///             "freshness2": <revoc_reg2>,
///         },
///         "credential2_referent_in_wallet": {
///             "freshness3": <revoc_reg3>
///         },
///         "credential3_referent_in_wallet": {
///             "freshness4": <revoc_reg4>
///         },
///     }
/// cb: Callback that takes command result as parameter.
///
/// #Returns
/// valid: true - if signature is valid, false - otherwise
///
/// #Errors
/// Annoncreds*
/// Common*
/// Wallet*
#[no_mangle]
pub extern fn indy_verifier_verify_proof(command_handle: i32,
                                         proof_request_json: *const c_char,
                                         proof_json: *const c_char,
                                         schemas_json: *const c_char,
                                         credential_defs_jsons: *const c_char,
                                         rev_reg_defs_json: *const c_char,
                                         rev_regs_json: *const c_char,
                                         cb: Option<extern fn(xcommand_handle: i32, err: ErrorCode,
                                                              valid: bool)>) -> ErrorCode {
    check_useful_c_str!(proof_request_json, ErrorCode::CommonInvalidParam2);
    check_useful_c_str!(proof_json, ErrorCode::CommonInvalidParam3);
    check_useful_c_str!(schemas_json, ErrorCode::CommonInvalidParam4);
    check_useful_c_str!(credential_defs_jsons, ErrorCode::CommonInvalidParam5);
    check_useful_c_str!(rev_reg_defs_json, ErrorCode::CommonInvalidParam6);
    check_useful_c_str!(rev_regs_json, ErrorCode::CommonInvalidParam7);
    check_useful_c_callback!(cb, ErrorCode::CommonInvalidParam8);

    let result = CommandExecutor::instance()
        .send(Command::Anoncreds(AnoncredsCommand::Verifier(VerifierCommand::VerifyProof(
            proof_request_json,
            proof_json,
            schemas_json,
            credential_defs_jsons,
            rev_reg_defs_json,
            rev_regs_json,
            Box::new(move |result| {
                let (err, valid) = result_to_err_code_1!(result, false);
                cb(command_handle, err, valid)
            })
        ))));

    result_to_err_code!(result)
}

#[no_mangle]
pub extern fn indy_create_revocation_state(command_handle: i32,
                                           blob_storage_reader_handle: i32,
                                           rev_reg_def_json: *const c_char,
                                           rev_reg_delta_json: *const c_char,
                                           timestamp: u64,
                                           cred_rev_id: *const c_char,
                                           cb: Option<extern fn(
                                               xcommand_handle: i32, err: ErrorCode,
                                               rev_state_json: *const c_char
                                           )>) -> ErrorCode {
    check_useful_c_str!(rev_reg_def_json, ErrorCode::CommonInvalidParam3);
    check_useful_c_str!(rev_reg_delta_json, ErrorCode::CommonInvalidParam4);
    check_useful_c_str!(cred_rev_id, ErrorCode::CommonInvalidParam6);
    check_useful_c_callback!(cb, ErrorCode::CommonInvalidParam7);

    let result = CommandExecutor::instance()
        .send(Command::Anoncreds(AnoncredsCommand::Prover(ProverCommand::CreateRevocationState(
            blob_storage_reader_handle,
            rev_reg_def_json,
            rev_reg_delta_json,
            timestamp,
            cred_rev_id,
            Box::new(move |result| {
                let (err, rev_state_json) = result_to_err_code_1!(result, String::new());
                let rev_state_json = CStringUtils::string_to_cstring(rev_state_json);
                cb(command_handle, err, rev_state_json.as_ptr())
            })
        ))));

    result_to_err_code!(result)
}

#[no_mangle]
pub extern fn indy_update_revocation_state(command_handle: i32,
                                           blob_storage_reader_handle: i32,
                                           rev_state_json: *const c_char,
                                           rev_reg_def_json: *const c_char,
                                           rev_reg_delta_json: *const c_char,
                                           timestamp: u64,
                                           cred_rev_id: *const c_char,
                                           cb: Option<extern fn(
                                               xcommand_handle: i32, err: ErrorCode,
                                               updated_rev_state_json: *const c_char
                                           )>) -> ErrorCode {
    check_useful_c_str!(rev_state_json, ErrorCode::CommonInvalidParam3);
    check_useful_c_str!(rev_reg_def_json, ErrorCode::CommonInvalidParam4);
    check_useful_c_str!(rev_reg_delta_json, ErrorCode::CommonInvalidParam5);
    check_useful_c_str!(cred_rev_id, ErrorCode::CommonInvalidParam7);
    check_useful_c_callback!(cb, ErrorCode::CommonInvalidParam8);

    let result = CommandExecutor::instance()
        .send(Command::Anoncreds(AnoncredsCommand::Prover(ProverCommand::UpdateRevocationState(
            blob_storage_reader_handle,
            rev_state_json,
            rev_reg_def_json,
            rev_reg_delta_json,
            timestamp,
            cred_rev_id,
            Box::new(move |result| {
                let (err, updated_rev_info_json) = result_to_err_code_1!(result, String::new());
                let updated_rev_info_json = CStringUtils::string_to_cstring(updated_rev_info_json);
                cb(command_handle, err, updated_rev_info_json.as_ptr())
            })
        ))));

    result_to_err_code!(result)
}<|MERGE_RESOLUTION|>--- conflicted
+++ resolved
@@ -277,14 +277,8 @@
 ///      "attr1" : {"raw": "value1", "encoded": "value1_as_int" },
 ///      "attr2" : {"raw": "value1", "encoded": "value1_as_int" }
 ///     }
-<<<<<<< HEAD
-/// rev_reg_id: (Optional) id of stored in ledger revocation registry definition
-/// tails_reader_config_handle:
-/// user_revoc_index: index of a new user in the revocation registry (optional, pass -1 if user_revoc_index is absentee; default one is used if not provided)
-=======
 /// rev_reg_id: id of revocation registry definition stored in the wallet
-/// blob_storage_reader_handle: pre-configured blob storage reader instance handle that will allow to read revocation tails
->>>>>>> 4534cbef
+/// blob_storage_reader_cfg_handle: configuration of blob storage reader handle that will allow to read revocation tails
 /// cb: Callback that takes command result as parameter.
 ///
 /// #Returns
@@ -312,12 +306,7 @@
                                             cred_req_json: *const c_char,
                                             cred_values_json: *const c_char,
                                             rev_reg_id: *const c_char,
-<<<<<<< HEAD
-                                            tails_reader_config_handle: i32,
-                                            user_revoc_index: i32,
-=======
-                                            blob_storage_reader_handle: i32,
->>>>>>> 4534cbef
+                                            blob_storage_reader_cfg_handle: i32,
                                             cb: Option<extern fn(xcommand_handle: i32, err: ErrorCode,
                                                                  cred_json: *const c_char,
                                                                  revoc_id: *const c_char,
@@ -328,12 +317,7 @@
     check_useful_opt_c_str!(rev_reg_id, ErrorCode::CommonInvalidParam6);
     check_useful_c_callback!(cb, ErrorCode::CommonInvalidParam8);
 
-<<<<<<< HEAD
-    let tails_reader_config_handle = if tails_reader_config_handle != -1 { Some(tails_reader_config_handle) } else { None };
-    let user_revoc_index = if user_revoc_index != -1 { Some(user_revoc_index as u32) } else { None };
-=======
-    let blob_storage_reader_handle = if blob_storage_reader_handle != -1 { Some(blob_storage_reader_handle) } else { None };
->>>>>>> 4534cbef
+    let blob_storage_reader_cfg_handle = if blob_storage_reader_cfg_handle != -1 { Some(blob_storage_reader_cfg_handle) } else { None };
 
     let result = CommandExecutor::instance()
         .send(Command::Anoncreds(AnoncredsCommand::Issuer(IssuerCommand::CreateCredential(
@@ -342,12 +326,7 @@
             cred_req_json,
             cred_values_json,
             rev_reg_id,
-<<<<<<< HEAD
-            tails_reader_config_handle,
-            user_revoc_index,
-=======
-            blob_storage_reader_handle,
->>>>>>> 4534cbef
+            blob_storage_reader_cfg_handle,
             Box::new(move |result| {
                 let (err, cred_json, revoc_id, revoc_reg_delta_json) = result_to_err_code_3!(result, String::new(), None, None);
                 let cred_json = CStringUtils::string_to_cstring(cred_json);
@@ -373,14 +352,9 @@
 /// #Params
 /// command_handle: command handle to map callback to user context.
 /// wallet_handle: wallet handler (created by open_wallet).
-/// blob_storage_reader_handle: pre-configured blob storage reader instance handle that will allow to read revocation tails
+/// blob_storage_reader_cfg_handle: configuration of blob storage reader handle that will allow to read revocation tails
 /// rev_reg_id: id of revocation registry stored in wallet
-<<<<<<< HEAD
-/// tails_reader_config_handle:
-/// user_revoc_index: index of the user in the revocation registry
-=======
 /// cred_revoc_id: local id for revocation info
->>>>>>> 4534cbef
 /// cb: Callback that takes command result as parameter.
 ///
 /// #Returns
@@ -393,11 +367,7 @@
 #[no_mangle]
 pub extern fn indy_issuer_revoke_credential(command_handle: i32,
                                             wallet_handle: i32,
-<<<<<<< HEAD
-                                            tails_reader_config_handle: i32,
-=======
-                                            blob_storage_reader_handle: i32,
->>>>>>> 4534cbef
+                                            blob_storage_reader_cfg_handle: i32,
                                             rev_reg_id: *const c_char,
                                             cred_revoc_id: *const c_char,
                                             cb: Option<extern fn(xcommand_handle: i32, err: ErrorCode,
@@ -412,11 +382,7 @@
             AnoncredsCommand::Issuer(
                 IssuerCommand::RevokeCredential(
                     wallet_handle,
-<<<<<<< HEAD
-                    tails_reader_config_handle,
-=======
-                    blob_storage_reader_handle,
->>>>>>> 4534cbef
+                    blob_storage_reader_cfg_handle,
                     rev_reg_id,
                     cred_revoc_id,
                     Box::new(move |result| {
@@ -441,14 +407,9 @@
 /// #Params
 /// command_handle: command handle to map callback to user context.
 /// wallet_handle: wallet handler (created by open_wallet).
-/// blob_storage_reader_handle: pre-configured blob storage reader instance handle that will allow to read revocation tails
+/// blob_storage_reader_cfg_handle: configuration of blob storage reader handle that will allow to read revocation tails
 /// rev_reg_id: id of revocation registry stored in wallet
-<<<<<<< HEAD
-/// tails_reader_config_handle:
-/// user_revoc_index: index of the user in the revocation registry
-=======
 /// cred_revoc_id: local id for revocation info
->>>>>>> 4534cbef
 /// cb: Callback that takes command result as parameter.
 ///
 /// #Returns
@@ -461,11 +422,7 @@
 #[no_mangle]
 pub extern fn indy_issuer_recover_credential(command_handle: i32,
                                              wallet_handle: i32,
-<<<<<<< HEAD
-                                             tails_reader_config_handle: i32,
-=======
-                                             blob_storage_reader_handle: i32,
->>>>>>> 4534cbef
+                                             blob_storage_reader_cfg_handle: i32,
                                              rev_reg_id: *const c_char,
                                              cred_revoc_id: *const c_char,
                                              cb: Option<extern fn(xcommand_handle: i32, err: ErrorCode,
@@ -480,11 +437,7 @@
             AnoncredsCommand::Issuer(
                 IssuerCommand::RecoverCredential(
                     wallet_handle,
-<<<<<<< HEAD
-                    tails_reader_config_handle,
-=======
-                    blob_storage_reader_handle,
->>>>>>> 4534cbef
+                    blob_storage_reader_cfg_handle,
                     rev_reg_id,
                     cred_revoc_id,
                     Box::new(move |result| {
