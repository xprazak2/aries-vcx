--- conflicted
+++ resolved
@@ -27,28 +27,12 @@
 RUN pip3 install -U \
 	pip \
 	setuptools \
-<<<<<<< HEAD
 	virtualenv \
 	twine \
 	plumbum \
 	deb-pkg-tools
-=======
-	virtualenv
 
-ENV RUST_ARCHIVE=rust-1.25.0-x86_64-unknown-linux-gnu.tar.gz
-ENV RUST_DOWNLOAD_URL=https://static.rust-lang.org/dist/$RUST_ARCHIVE
-
-RUN mkdir -p /rust
-WORKDIR /rust
-
-RUN curl -fsOSL $RUST_DOWNLOAD_URL \
-    && curl -s $RUST_DOWNLOAD_URL.sha256 | sha256sum -c - \
-    && tar -C /rust -xzf $RUST_ARCHIVE --strip-components=1 \
-    && rm $RUST_ARCHIVE \
-    && ./install.sh
->>>>>>> b6d5a080
-
-RUN curl https://sh.rustup.rs -sSf | sh -s -- -y --default-toolchain 1.21.0
+RUN curl https://sh.rustup.rs -sSf | sh -s -- -y --default-toolchain 1.25.0
 ENV PATH="/usr/local/sbin:/usr/local/bin:/usr/sbin:/usr/bin:/sbin:/bin:/root/.cargo/bin"
 
 RUN apt-get update && apt-get install openjdk-8-jdk -y
