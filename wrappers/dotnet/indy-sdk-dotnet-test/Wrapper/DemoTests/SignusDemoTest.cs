--- conflicted
+++ resolved
@@ -50,19 +50,11 @@
                     "        }\n" +
                     "    }");
 
-<<<<<<< HEAD
-            var signature = Signus.SignAsync(theirWallet, theirDid, msg).Result;
-            Assert.IsNotNull(signature);
-
-            // 8. I verify message
-            Boolean valid = Signus.VerifySignatureAsync(myWallet, pool, theirDid, msg, signature).Result;
-=======
             var signatureBytes = await Signus.SignAsync(theirWallet, theirDid, msgBytes);
             Assert.IsNotNull(signatureBytes);
 
             // 8. I verify message
             Boolean valid = await Signus.VerifySignatureAsync(myWallet, pool, theirDid, msgBytes, signatureBytes);
->>>>>>> 64ababd9
             Assert.IsTrue(valid);
 
             // 9. Close and delete My Wallet
