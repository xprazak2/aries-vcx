--- conflicted
+++ resolved
@@ -17,16 +17,8 @@
 	private String trusteeDid;
 	private String myDid;
 	private String myVerkey;
-<<<<<<< HEAD
-	private String walletName = "signusWallet";
-	private byte[] msg = "{\"reqId\":1496822211362017764}".getBytes();
-	private byte[] encryptedMessage = {- 105, 30, 89, 75, 76, 28, - 59, - 45, 105, - 46, 20, 124, - 85, - 13, 109, 29, - 88, - 82, - 8, - 6, - 50, - 84, - 53, - 48, - 49, 56, 124, 114, 82, 126, 74, 99, - 72, - 78, - 117, 96, 60, 119, 50, - 40, 121, 21, 57, - 68, 89};
-	private byte[] nonce = {- 14, 102, - 41, - 57, 1, 4, 75, - 46, - 91, 87, 14, 41, - 39, 48, 42, - 126, - 121, 84, - 58, 59, - 27, 51, - 32, - 23};
-	private String identityJsonTemplate = "{\"did\":\"%s\",\"verkey\":\"%s\"}";
-=======
 	private byte[] encryptedMessage = {-105, 30, 89, 75, 76, 28, -59, -45, 105, -46, 20, 124, -85, -13, 109, 29, -88, -82, -8, -6, -50, -84, -53, -48, -49, 56, 124, 114, 82, 126, 74, 99, -72, -78, -117, 96, 60, 119, 50, -40, 121, 21, 57, -68, 89};
 	private byte[] nonce = {-14, 102, -41, -57, 1, 4, 75, -46, -91, 87, 14, 41, -39, 48, 42, -126, -121, 84, -58, 59, -27, 51, -32, -23};
->>>>>>> 84d0cdb2
 
 	@Before
 	public void before() throws Exception {
@@ -66,14 +58,7 @@
 		thrown.expect(ExecutionException.class);
 		thrown.expectCause(new ErrorCodeMatcher(ErrorCode.CommonInvalidStructure));
 
-<<<<<<< HEAD
-		String identityJson = String.format(identityJsonTemplate, trusteeDid, trusteeVerkey);
-		Signus.storeTheirDid(wallet, identityJson).get();
-
-		byte[] nonce = {46, 33, - 4, 67, 1, 44, 57, - 46, - 91, 87, 14, 41, - 39, 48, 42, - 126, - 121, 84, - 58, 59, - 27, 51, - 32, - 23};
-=======
 		byte[] nonce = {46, 33, -4, 67, 1, 44, 57, -46, -91, 87, 14, 41, -39, 48, 42, -126, -121, 84, -58, 59, -27, 51, -32, -23};
->>>>>>> 84d0cdb2
 
 		Signus.decrypt(wallet, myDid, trusteeDid, encryptedMessage, nonce).get();
 	}
