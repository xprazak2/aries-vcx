--- conflicted
+++ resolved
@@ -2,12 +2,7 @@
 
 import pytest
 
-<<<<<<< HEAD
-from indy_sdk import signus, ledger, agent
-from tests.utils import wallet
-=======
 from indy import signus, ledger, agent, wallet
->>>>>>> 7fc4ce83
 
 
 @pytest.mark.asyncio
