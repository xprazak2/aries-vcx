--- conflicted
+++ resolved
@@ -109,13 +109,8 @@
 @pytest.mark.usefixtures('vcx_init_test_mode')
 async def test_request_proof():
     connection = await Connection.create(source_id)
-<<<<<<< HEAD
-    await connection.connect(phone_number)
+    await connection.connect(connection_options)
     proof = await Proof.create(source_id, name, requested_attrs, revocation_interval)
-=======
-    await connection.connect(connection_options)
-    proof = await Proof.create(source_id, name, requested_attrs)
->>>>>>> 91d74811
     await proof.request_proof(connection)
     assert await proof.get_state() == State.OfferSent
 
@@ -132,13 +127,8 @@
 async def test_request_proof_with_invalid_connection():
     with pytest.raises(VcxError) as e:
         connection = await Connection.create(source_id)
-<<<<<<< HEAD
-        await connection.connect(phone_number)
+        await connection.connect(connection_options)
         proof = await Proof.create(source_id, name, requested_attrs, revocation_interval)
-=======
-        await connection.connect(connection_options)
-        proof = await Proof.create(source_id, name, requested_attrs)
->>>>>>> 91d74811
         connection.release()
         await proof.request_proof(connection)
     assert ErrorCode.InvalidConnectionHandle == e.value.error_code
@@ -149,13 +139,8 @@
 async def test_request_proof_with_released_proof():
     with pytest.raises(VcxError) as e:
         connection = await Connection.create(source_id)
-<<<<<<< HEAD
-        await connection.connect(phone_number)
+        await connection.connect(connection_options)
         proof = await Proof.create(source_id, name, requested_attrs, revocation_interval)
-=======
-        await connection.connect(connection_options)
-        proof = await Proof.create(source_id, name, requested_attrs)
->>>>>>> 91d74811
         proof.release()
         await proof.request_proof(connection)
     assert ErrorCode.InvalidProofHandle == e.value.error_code
@@ -165,13 +150,8 @@
 @pytest.mark.usefixtures('vcx_init_test_mode')
 async def test_get_proof_with_invalid_proof():
     connection = await Connection.create(source_id)
-<<<<<<< HEAD
-    await connection.connect(phone_number)
+    await connection.connect(connection_options)
     proof = await Proof.create(source_id, name, requested_attrs, revocation_interval)
-=======
-    await connection.connect(connection_options)
-    proof = await Proof.create(source_id, name, requested_attrs)
->>>>>>> 91d74811
     data = await proof.serialize()
     data['data']['proof'] = {'version': '1.0', 'to_did': None, 'from_did': None, 'proof_request_id': None, "libindy_proof": "{\"proof_data\":123}"}
     data['data']['state'] = State.Accepted
