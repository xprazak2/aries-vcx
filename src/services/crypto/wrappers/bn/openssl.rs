--- conflicted
+++ resolved
@@ -327,7 +327,12 @@
     }
 }
 
-<<<<<<< HEAD
+impl BytesView for BigNumber {
+    fn to_bytes(&self) -> Result<Vec<u8>, CryptoError> {
+        Ok(self.to_bytes()?)
+    }
+}
+
 impl Serialize for BigNumber {
     fn serialize<S>(&self, serializer: S) -> Result<S::Ok, S::Error> where S: Serializer {
         serializer.serialize_newtype_struct("BigNumber", &self.to_dec().map_err(SError::custom)?)
@@ -357,14 +362,6 @@
 }
 
 
-=======
-impl BytesView for BigNumber {
-    fn to_bytes(&self) -> Result<Vec<u8>, CryptoError> {
-        Ok(self.to_bytes()?)
-    }
-}
-
->>>>>>> 689cfd57
 impl From<ErrorStack> for CryptoError {
     fn from(err: ErrorStack) -> CryptoError {
         CryptoError::BackendError(err.description().to_string())
