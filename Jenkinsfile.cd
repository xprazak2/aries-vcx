#!groovy

@Library('SovrinHelpers') _

properties([
        [$class: 'BuildDiscarderProperty', strategy: [
                $class               : 'LogRotator',
                artifactDaysToKeepStr: '28',
                artifactNumToKeepStr : '',
                daysToKeepStr        : '28',
                numToKeepStr         : ''
        ]]
]);

try {
    testing()
    publishing()
    if (acceptanceTesting()) {
        releasing()
    }
    notifyingSuccess()
} catch (err) {
    notifyingFailure()
    throw err
}

def testing() {
    stage('Testing') {
        parallel([
                'ubuntu-test' : { ubuntuTesting() },
                'redhat-test' : { rhelTesting() },
                'windows-test': { windowsTesting() }
        ])
    }
}

def publishing() {
    stage('Publishing') {
        echo "${env.BRANCH_NAME}: start publishing"

        publishedVersions = parallel([
                //FIXME fix and restore 'rhel-files'     : { rhelPublishing() }, IS-307
                'ubuntu-files' : { ubuntuPublishing() },
                'windows-files': { windowsPublishing() },
        ])

        if (publishedVersions['windows-files'] != publishedVersions['ubuntu-files']) { // FIXME check rhel too, IS-307
            error "platforms artifacts have different versions"
        }
    }
}

def acceptanceTesting() {
    stage('Acceptance testing') {
        if (env.BRANCH_NAME == 'rc') {
            echo "${env.BRANCH_NAME}: acceptance testing"
            if (approval.check("default")) {
                return true
            }
        } else {
            echo "${env.BRANCH_NAME}: skip acceptance testing"
        }
        return false
    }
}

def releasing() {
    stage('Releasing') {
        if (env.BRANCH_NAME == 'rc') {
            publishingRCtoStable()
        }
    }
}

def notifyingSuccess() {
    currentBuild.result = "SUCCESS"
    node('ubuntu-master') {
        sendNotification.success('indy-sdk')
    }
}

def notifyingFailure() {
    currentBuild.result = "FAILED"
    node('ubuntu-master') {
        sendNotification.fail([slack: true])
    }
}

def getBuildPoolVerOptions(pool_type, plenum_ver, anoncreds_ver, node_ver) {
    if (pool_type != null && plenum_ver != null && anoncreds_ver != null && node_ver != null) {
        return "--build-arg=indy_stream=${pool_type} --build-arg indy_plenum_ver=${plenum_ver} --build-arg indy_anoncreds_ver=${anoncreds_ver} --build-arg indy_node_ver=${node_ver}"
    } else {
        return ""
    }
}

def dockerClean(env_name, network_name) {
    try {
        try {
            sh "docker ps --format '{{.ID}}' --filter network=${network_name} | xargs docker rm -f || true"
            //TODO: FIXME
        } catch (error) {
            echo "${env_name} Test: error while force clean-up network ${network_name} - ${error}"
        }
        try {
            echo "${env_name} Test: remove pool network ${network_name}"
            sh "docker network rm ${network_name} || true" //TODO: FIXME
        } catch (error) {
            echo "${env_name} Test: error while delete ${network_name} - ${error}"
        }
    }
    finally {
        sh "docker container prune -f"
        sh "docker network prune -f"
    }
}

def openPool(env_name, network_name, pool_type = null, pool_ver = null, plenum_ver = null, anoncreds_ver = null, node_ver = null) {
    echo "${env_name} Test: Clean docker"
    dockerClean(env_name, network_name)

    echo "${env_name} Test: Create docker network (${network_name}) for nodes pool and test image"
    sh "docker network create --subnet=10.0.0.0/8 ${network_name}"

    echo "${env_name} Test: Build docker image for nodes pool ver. ${pool_ver}"
    echo "${env_name} Test: Building nodes pool for versions: plenum ${plenum_ver}, anoncreds ${anoncreds_ver}, node ${node_ver}"
    verOptions = getBuildPoolVerOptions(pool_type, plenum_ver, anoncreds_ver, node_ver)
    def poolEnv = dockerHelpers.build("indy_pool_${pool_ver}", 'ci/indy-pool.dockerfile ci',
            "--build-arg pool_ip=10.0.0.2 ${verOptions}")
    echo "${env_name} Test: Run nodes pool"
    return poolEnv.run("--ip=\"10.0.0.2\" --network=${network_name}")
}

def closePool(env_name, network_name, poolInst) {
    echo "${env_name} Test: Cleanup"
    try {
        echo "${env_name} Test: stop pool"
        poolInst.stop()
    } catch (error) {
        echo "${env_name} Tests: error while stop pool ${error}"
    }
    finally {
        dockerClean(env_name, network_name)
    }
    step([$class: 'WsCleanup'])
}


void getSrcVersion(folder) {
    commit = sh(returnStdout: true, script: 'git rev-parse HEAD').trim()
    def version = sh(returnStdout: true, script: "wget -q https://raw.githubusercontent.com/hyperledger/indy-sdk/$commit/$folder/Cargo.toml -O - | grep -E '^version =' | head -n1 | cut -f2 -d= | cut -f2 -d '\"'").trim()
    return version
}

def linuxTesting(file, env_name, network_name, stashBuildResults) {
    def poolInst
    try {
        echo "${env_name} Test: Checkout csm"
        checkout scm

        poolInst = openPool(env_name, network_name)

        def testEnv

        dir('libindy') {
            echo "${env_name} Libindy Test: Build docker image"
            testEnv = dockerHelpers.build('libindy', file)

            testEnv.inside("--ip=\"10.0.0.3\" --network=${network_name}") {
                echo "${env_name} Test: Test"

                try {
                    def libindyFeatures = "--features sodium_static"

                    echo "${env_name} Libindy Test: Build"
                    sh "RUST_BACKTRACE=1 cargo test --release --no-run $libindyFeatures"

                    echo "${env_name} Libindy Test: Run tests"
                    sh "RUST_BACKTRACE=1 RUST_LOG=indy::=debug,zmq=trace RUST_TEST_THREADS=1 TEST_POOL_IP=10.0.0.2 cargo test --release $libindyFeatures"

                    if (stashBuildResults) {
                        stash includes: 'target/release/libindy.so,target/release/libindy.a', name: 'LibindyUbuntuBuildResult'
                    }

                    /* TODO FIXME restore after xunit will be fixed
                    sh 'RUST_TEST_THREADS=1 cargo test-xunit'
                    */
                }
                finally {
                    /* TODO FIXME restore after xunit will be fixed
                    junit 'test-results.xml'
                    */
                }
            }
        }

        sh "cp libindy/target/release/libindy.so wrappers/java/lib"
        dir('wrappers/java') {
            testEnv.inside("--ip=\"10.0.0.3\" --network=${network_name}") {
                echo "${env_name} Libindy Test: Test java wrapper"

                sh "RUST_LOG=indy::=debug,zmq=trace TEST_POOL_IP=10.0.0.2 mvn clean test"
            }
        }

        sh "cp libindy/target/release/libindy.so wrappers/python"
        dir('wrappers/python') {
            testEnv.inside("--ip=\"10.0.0.3\" --network=${network_name}") {
                echo "${env_name} Libindy Test: Test python wrapper"

                sh '''
                    python3.5 -m pip install --user -e .
                    LD_LIBRARY_PATH=./:${LD_LIBRARY_PATH} RUST_LOG=indy::=debug,zmq=trace TEST_POOL_IP=10.0.0.2 python3.5 -m pytest
                '''
            }
        }

        sh "cp libindy/target/release/libindy.so libnullpay"
        dir('libnullpay') {
            testEnv.inside("--ip=\"10.0.0.3\" --network=${network_name}") {
                echo "${env_name} Libnullpay Test: Build"
                sh "LIBRARY_PATH=./ RUST_BACKTRACE=1 cargo test --release --no-run"

                echo "${env_name} Libnullpay Test: Run tests"
                sh 'LD_LIBRARY_PATH=./:${LD_LIBRARY_PATH} RUST_BACKTRACE=1 RUST_LOG=indy::=debug,zmq=trace RUST_TEST_THREADS=1 TEST_POOL_IP=10.0.0.2 cargo test --release'
                
                if (stashBuildResults) {
                    stash includes: 'target/release/libnullpay.so', name: 'LibnullpayUbuntuBuildResult'
                }
            }
        }

<<<<<<< HEAD
        if (env_name == 'Ubuntu') { // TODO: Delete condition IS-702
            sh "cp libnullpay/target/release/libnullpay.so cli"
            sh "cp libindy/target/release/libindy.so cli"
            dir('cli') {
                testEnv.inside("--ip=\"10.0.0.3\" --network=${network_name}") {
                    echo "${env_name} Indy Cli Test: Build"
                    sh "LIBRARY_PATH=./ RUST_BACKTRACE=1 cargo build --release --features fatal_warnings"

                    echo "${env_name} Indy Cli Test: Build Tests"
                    sh 'LIBRARY_PATH=./ RUST_BACKTRACE=1 cargo test --release --features "nullpay_plugin" fatal_warnings --no-run'
=======
        sh "cp libnullpay/target/release/libnullpay.so cli"
        sh "cp libindy/target/release/libindy.so cli"
        dir('cli') {
            testEnv.inside("--ip=\"10.0.0.3\" --network=${network_name}") {
                echo "${env_name} Indy Cli Test: Build"
                sh "LIBRARY_PATH=./ RUST_BACKTRACE=1 cargo build --release"

                echo "${env_name} Indy Cli Test: Build Tests"
                sh 'LIBRARY_PATH=./ RUST_BACKTRACE=1 cargo test --release --features "nullpay_plugin" --no-run'
>>>>>>> 891a41a9

                echo "${env_name} Indy Cli Test: Run tests"
                sh 'LD_LIBRARY_PATH=./:${LD_LIBRARY_PATH} RUST_BACKTRACE=1 RUST_LOG=indy::=debug,zmq=trace RUST_TEST_THREADS=1 TEST_POOL_IP=10.0.0.2 cargo test  --release --features "nullpay_plugin"'

                if (stashBuildResults) {
                    stash includes: 'target/release/indy-cli', name: 'IndyCliUbuntuBuildResult'
                }
            }
        }
    }
    finally {
        closePool(env_name, network_name, poolInst)
    }
}

def windowsTesting() {
    node('win2016') {
        stage('Windows Test') {
            def ws_path = "workspace/${env.JOB_NAME}".replace(' ', '_')
            ws(ws_path) {
                try {
                    echo "Windows Test: Checkout scm"
                    checkout scm


                    echo "Windows Test: Run Indy pool"
                    bat "docker -H $INDY_SDK_SERVER_IP build --build-arg pool_ip=$INDY_SDK_SERVER_IP -f ci/indy-pool.dockerfile -t indy_pool ci"
                    bat "docker -H $INDY_SDK_SERVER_IP run -d --network host --name indy_pool -p 9701-9708:9701-9708 indy_pool"

                    setupRust()

                    dir('libindy') {
                        echo "Windows Test: Download prebuilt dependencies"
                        bat 'wget -O prebuilt.zip "https://repo.sovrin.org/windows/libindy/deps/indy-sdk-deps.zip"'
                        bat 'unzip prebuilt.zip -d prebuilt'

                        echo "Windows Libindy Test: Build"
                        withEnv([
                                "INDY_PREBUILT_DEPS_DIR=$WORKSPACE\\libindy\\prebuilt",
                                "INDY_CRYPTO_PREBUILT_DEPS_DIR=$WORKSPACE\\libindy\\prebuilt",
                                "MILAGRO_DIR=$WORKSPACE\\libindy\\prebuilt",
                                "LIBZMQ_PREFIX=$WORKSPACE\\libindy\\prebuilt",
                                "SODIUM_LIB_DIR=$WORKSPACE\\libindy\\prebuilt",
                                "OPENSSL_DIR=$WORKSPACE\\libindy\\prebuilt",
                                "PATH=$WORKSPACE\\libindy\\prebuilt\\lib;$PATH",
                                "RUST_BACKTRACE=1"
                        ]) {
                            bat "cargo build --release --features fatal_warnings"
                            bat "cargo test --release --no-run"

                            echo "Windows Libindy Test: Run tests"
                            withEnv([
                                    "RUST_TEST_THREADS=1",
                                    "RUST_LOG=indy::=debug,zmq=trace",
                                    "TEST_POOL_IP=$INDY_SDK_SERVER_IP"
                            ]) {
                                bat "cargo test --release"
                            }
                        }
                        stash includes: 'target/release/*.dll', name: 'LibindyWindowsBuildResult'
                    }

                    dir('libnullpay') {
                        echo "Windows Libnullpay Test: Build"
                        withEnv([
                                "RUST_BACKTRACE=1"
                        ]) {
                            bat "cargo build --release --features fatal_warnings"
                            bat "cargo test --release --no-run"

                            echo "Windows Libnullpay Test: Run tests"
                            withEnv([
                                    "RUST_TEST_THREADS=1",
                                    "RUST_LOG=indy::=debug,zmq=trace",
                                    "TEST_POOL_IP=$INDY_SDK_SERVER_IP",
                                    "PATH=$WORKSPACE\\libindy\\target\\release;$PATH",
                            ]) {
                                bat "cargo test --release"
                            }
                        }

                        stash includes: 'target/release/*.dll', name: 'LibnullpayWindowsBuildResult'
                    }

                    bat "copy $WORKSPACE\\libnullpay\\target\\release\\nullpay.dll $WORKSPACE\\cli"

                    dir('cli') {
                        bat "sed -i -e \"s/10\\.0\\.0\\.2/${INDY_SDK_SERVER_IP}/g\" docker_pool_transactions_genesis"

                        def featuresArgs = '--features "nullpay_plugin"'

                        echo "Windows Indy Cli Test: Build"
                        withEnv([
                                "RUST_BACKTRACE=1"
                        ]) {
                            bat "cargo build --release --features fatal_warnings"

                            echo "Windows Indy Cli Test: Build tests"
                            bat "cargo test --release $featuresArgs --no-run"

                            echo "Windows Indy Cli Test: Run tests"
                            withEnv([
                                    "RUST_TEST_THREADS=1",
                                    "RUST_LOG=indy::=debug,zmq=trace",
                                    "TEST_POOL_IP=$INDY_SDK_SERVER_IP"
                            ]) {
                                bat "cargo test --release $featuresArgs"
                            }
                        }

                        stash includes: 'target/release/indy-cli.exe,target/release/*.dll', name: 'IndyCliWindowsBuildResult'
                    }

                    //TODO wrappers testing

                } finally {
                    try {
                        bat "docker -H $INDY_SDK_SERVER_IP stop indy_pool"
                    } catch (ignore) {
                    }
                    try {
                        bat "docker -H $INDY_SDK_SERVER_IP rm indy_pool"
                    } catch (ignore) {
                    }
                    cleanWs()
                }
            }
            cleanWs()
        }
    }
}

def ubuntuTesting() {
    node('ubuntu') {
        stage('Ubuntu Test') {
            linuxTesting("ci/ubuntu.dockerfile ci", "Ubuntu", "pool_network", true)
        }
    }
}

def rhelTesting() {
    node('ubuntu') {
        stage('RedHat Test') {
            linuxTesting("ci/amazon.dockerfile ci", "RedHat", "pool_network", false)
        }
    }
}

def rhelPublishing() {
    def libindyVersion;

    node('ubuntu') {
        stage('Publish Libindy RPM Files') {
            try {
                echo 'Publish Rpm files: Checkout csm'
                checkout scm

                libindyVersion = getSrcVersion("libindy")

                dir('libindy') {
                    echo 'Publish Rpm: Build docker image'
                    def testEnv = dockerHelpers.build('indy-sdk', 'ci/amazon.dockerfile ci')

                    testEnv.inside('-u 0:0') {

                        sh 'chmod -R 777 ci'

                        withCredentials([file(credentialsId: 'EvernymRepoSSHKey', variable: 'repo_key')]) {
                            sh "./ci/libindy-rpm-build-and-upload.sh $version $repo_key $env.BRANCH_NAME $env.BUILD_NUMBER"
                        }
                    }
                }
            }
            finally {
                echo 'Publish RPM: Cleanup'
                step([$class: 'WsCleanup'])
            }
        }
    }
    return libindyVersion
}

def ubuntuPublishing() {
    def libindyVersion

    node('ubuntu') {
        stage('Publish Ubuntu Files') {
            try {
                echo 'Publish Ubuntu files: Checkout csm'
                checkout scm

                libindyVersion = getSrcVersion("libindy")

                echo 'Publish Ubuntu files: Build docker image'
                testEnv = dockerHelpers.build('indy-sdk', 'libindy/ci/ubuntu.dockerfile libindy/ci')

                libindyDebPublishing(testEnv, libindyVersion)
                pythonWrapperPublishing(testEnv, false)
                javaWrapperPublishing(testEnv, false)
                libindyCliDebPublishing(testEnv, libindyVersion)
                libnullpayDebPublishing(testEnv)
            }
            finally {
                echo 'Publish Ubuntu files: Cleanup'
                step([$class: 'WsCleanup'])
            }
        }
    }
    return libindyVersion
}

def windowsPublishing() {
    def libindyVersion
    node('ubuntu') {
        stage('Publish Libindy Windows Files') {
            try {
                echo 'Publish Windows files: Checkout csm'
                checkout scm

                libindyVersion = getSrcVersion("libindy")

                echo 'Publish Windows files: Build docker image'
                testEnv = dockerHelpers.build('indy-sdk', 'libindy/ci/ubuntu.dockerfile libindy/ci')

                echo 'Publish Libindy Windows files'
                windowsPublishArtifact(testEnv, "libindy", "libindy", "lib", libindyVersion, "LibindyWindowsBuildResult")

                echo 'Publish Indy Cli Windows files'
                windowsPublishArtifact(testEnv, "cli", "indy-cli", "executable", libindyVersion, "IndyCliWindowsBuildResult")

                def libnullpayVersion = getSrcVersion("libnullpay")

                echo 'Publish Libnullpay Cli Windows files'
                windowsPublishArtifact(testEnv, "libnullpay", "libnullpay", "lib", libnullpayVersion, "LibnullpayWindowsBuildResult")
            }
            finally {
                echo 'Publish Windows files: Cleanup'
                step([$class: 'WsCleanup'])
            }
        }
    }
    return libindyVersion
}

def windowsPublishArtifact(testEnv, folder, packageName, packageType, packageVersion, stashName) {
    testEnv.inside {
        sh 'chmod -R 777 ci'

        unstash name: stashName

        withCredentials([file(credentialsId: 'SovrinRepoSSHKey', variable: 'repo_key')]) {
            sh "ci/win-zip-and-upload.sh $folder $packageName $packageType $packageVersion '${repo_key}' $env.BRANCH_NAME $env.BUILD_NUMBER"
        }
    }
}

def getSuffix(isRelease, target) {
    def suffix
    if (env.BRANCH_NAME == 'master' && !isRelease) {
        suffix = "-dev-$env.BUILD_NUMBER"
    } else if (env.BRANCH_NAME == 'rc') {
        if (isRelease) {
            suffix = ""
        } else {
            suffix = "-rc-$env.BUILD_NUMBER"
        }
    } else {
        error "Publish To ${target}: invalid case: branch ${env.BRANCH_NAME}, isRelease ${isRelease}"
    }
    return suffix
}

def libindyDebPublishing(testEnv, version) {
    echo 'Publish Libindy deb files to Apt'

    debPublishing(testEnv, "libindy", "libindy", version, "LibindyUbuntuBuildResult", "libindyDebs")
}

def libindyCliDebPublishing(testEnv, version) {
    echo 'Publish Indy Cli deb files to Apt'

    debPublishing(testEnv, "cli", "indy-cli", version, "IndyCliUbuntuBuildResult", "libindyCliDebs")
}

def libnullpayDebPublishing(testEnv) {
    echo 'Publish Libnullpay deb files to Apt'

    def libnullpayVersion = getSrcVersion("libnullpay")

    debPublishing(testEnv, "libnullpay", "libnullpay", libnullpayVersion, "LibnullpayUbuntuBuildResult", "libnullpayDebs")
}

def debPublishing(testEnv, directory, packageName, version, inStashName, outStashName) {
    dir("$directory/sovrin-packaging") {
        downloadPackagingUtils()
    }

    testEnv.inside {
        sh "cp ci/deb-build-and-upload.sh $directory && chmod -R 755 $directory/*.sh"

        def suffix = "~$env.BUILD_NUMBER"

        unstash name: inStashName
        sh "mkdir --parent $directory/target/release/ && mv target/release/* $directory/target/release/"

        withCredentials([file(credentialsId: 'SovrinRepoSSHKey', variable: 'sovrin_key')]) {
            sh "cd $directory && ./deb-build-and-upload.sh $packageName $version $env.BRANCH_NAME $suffix $SOVRIN_SDK_REPO_NAME $SOVRIN_REPO_HOST $sovrin_key"

            if (env.BRANCH_NAME == 'rc') {
                stash includes: "$directory/debs/*", name: outStashName
            }
        }
    }
}


def pythonWrapperPublishing(testEnv, isRelease) {
    dir('wrappers/python') {
        def suffix = getSuffix(isRelease, "Pypi")

        testEnv.inside {
            withCredentials([file(credentialsId: 'pypi_credentials', variable: 'credentialsFile')]) {
                sh 'cp $credentialsFile ./'
                sh "sed -i -E \"s/version='([0-9,.]+).*/version='\\1$suffix',/\" setup.py"
                sh '''
                    python3.5 setup.py sdist
                    python3.5 -m twine upload dist/* --config-file .pypirc
                '''
            }
        }
    }
}

def javaWrapperPublishing(testEnv, isRelease) {
    dir('wrappers/java') {
        echo "Publish To Maven Test: Build docker image"
        def suffix = getSuffix(isRelease, "Maven")

        testEnv.inside {
            echo "Publish To Maven Test: Test"

            sh "sed -i -E -e 'H;1h;\$!d;x' -e \"s/<version>([0-9,.]+)</<version>\\1$suffix</\" pom.xml"

            withCredentials([file(credentialsId: 'artifactory-evernym-settings', variable: 'settingsFile')]) {
                sh 'cp $settingsFile .'

                sh "mvn clean deploy -DskipTests --settings settings.xml"
            }
        }
    }
}

def publishingRCtoStable() {
    node('ubuntu') {
        stage('Moving RC artifacts to Stable') {
            try {
                echo 'Moving RC artifacts to Stable: Checkout csm'
                checkout scm

                echo 'Moving RC artifacts to Stable: Download packaging utils'
                dir('sovrin-packaging') {
                    downloadPackagingUtils()
                }

                def libindyVersion = getSrcVersion("libindy")

                echo 'Moving Windows RC artifacts to Stable: libindy'
                publishLibindyWindowsFilesRCtoStable(libindyVersion)

                echo 'Moving RC artifacts to Stable: Build docker image for wrappers publishing'
                testEnv = dockerHelpers.build('indy-sdk', 'libindy/ci/ubuntu.dockerfile libindy/ci')

                echo 'Moving Ubuntu RC artifacts to Stable: libindy'
                publishLibindyDebRCtoStable(testEnv, libindyVersion)

                echo 'Moving Ubuntu RC artifacts to Stable: python wrapper'
                pythonWrapperPublishing(testEnv, true)

                echo 'Moving Ubuntu RC artifacts to Stable: java wrapper'
                javaWrapperPublishing(testEnv, true)

                echo 'Moving Ubuntu RC artifacts to Stable: indy-cli'
                publishLibindyCliDebRCtoStable(testEnv, libindyVersion)

                echo 'Moving Windows RC artifacts to Stable: indy-cli'
                publishLibindyCliWindowsFilesRCtoStable(libindyVersion)

                echo 'Moving Windows RC artifacts to Stable: libnullpay'
                publishLibnullpayWindowsFilesRCtoStable()

                echo 'Moving Ubuntu RC artifacts to Stable: libnullpay'
                publishLibnullpayDebRCtoStable(testEnv)

            } finally {
                echo 'Moving RC artifacts to Stable: Cleanup'
                step([$class: 'WsCleanup'])
            }
        }
    }
}

def publishLibindyWindowsFilesRCtoStable(version) {
    publishWindowsFilesRCtoStable("libindy", version)
}

def publishLibindyCliWindowsFilesRCtoStable(version) {
    publishWindowsFilesRCtoStable("indy-cli", version)
}

def publishLibnullpayWindowsFilesRCtoStable() {
    def libnullpayVersion = getSrcVersion("libnullpay")
    publishWindowsFilesRCtoStable("libnullpay", libnullpayVersion)
}

def publishWindowsFilesRCtoStable(packageName, version) {
    rcFullVersion = "${version}-${env.BUILD_NUMBER}"
    withCredentials([file(credentialsId: 'SovrinRepoSSHKey', variable: 'sovrin_repo_key')]) {
        src = "/var/repository/repos/windows/$packageName/rc/$rcFullVersion/"
        target = "/var/repository/repos/windows/$packageName/stable/$version"

        sh "ssh -v -oStrictHostKeyChecking=no -i '$sovrin_repo_key' repo@192.168.11.115 '! ls $target'"
        sh "ssh -v -oStrictHostKeyChecking=no -i '$sovrin_repo_key' repo@192.168.11.115 cp -r $src $target"
    }
}

def publishLibindyDebRCtoStable(testEnv, version) {
    publishDebRCtoStable(testEnv, "libindy", "libindy", version, "libindyDebs", true)
}

def publishLibindyCliDebRCtoStable(testEnv, version) {
    publishDebRCtoStable(testEnv, "indy-cli", "cli", version, "libindyCliDebs", false)
}

def publishLibnullpayDebRCtoStable(testEnv) {
    def libnullpayVersion = getSrcVersion("libnullpay")
    publishDebRCtoStable(testEnv, "libnullpay", "libnullpay", libnullpayVersion, "libnullpayDebs", false)
}

def publishDebRCtoStable(testEnv, packageName, folder, version, stashName, moveDevArtifacts) {
    testEnv.inside {
        rcFullVersion = "${version}~${env.BUILD_NUMBER}"

        unstash name: stashName

        sh "fakeroot deb-reversion -v $version $folder/debs/\"$packageName\"_\"$rcFullVersion\"_amd64.deb"

        if (moveDevArtifacts) {
            sh "fakeroot deb-reversion -v $version $folder/debs/\"$packageName\"-dev_\"$rcFullVersion\"_amd64.deb"
        }

        withCredentials([file(credentialsId: 'SovrinRepoSSHKey', variable: 'sovrin_key')]) {
            path = sh(returnStdout: true, script: 'pwd').trim()

            sh "./sovrin-packaging/upload_debs.py $path $SOVRIN_SDK_REPO_NAME stable --host $SOVRIN_REPO_HOST --ssh-key $sovrin_key"
        }
    }
}

def downloadPackagingUtils() {
    git branch: 'master', credentialsId: 'evernym-github-machine-user', url: 'https://github.com/evernym/sovrin-packaging'
}

def setupRust() {
    sh "rustup default 1.26.0"
}<|MERGE_RESOLUTION|>--- conflicted
+++ resolved
@@ -230,28 +230,15 @@
             }
         }
 
-<<<<<<< HEAD
-        if (env_name == 'Ubuntu') { // TODO: Delete condition IS-702
-            sh "cp libnullpay/target/release/libnullpay.so cli"
-            sh "cp libindy/target/release/libindy.so cli"
-            dir('cli') {
-                testEnv.inside("--ip=\"10.0.0.3\" --network=${network_name}") {
-                    echo "${env_name} Indy Cli Test: Build"
-                    sh "LIBRARY_PATH=./ RUST_BACKTRACE=1 cargo build --release --features fatal_warnings"
-
-                    echo "${env_name} Indy Cli Test: Build Tests"
-                    sh 'LIBRARY_PATH=./ RUST_BACKTRACE=1 cargo test --release --features "nullpay_plugin" fatal_warnings --no-run'
-=======
         sh "cp libnullpay/target/release/libnullpay.so cli"
         sh "cp libindy/target/release/libindy.so cli"
         dir('cli') {
             testEnv.inside("--ip=\"10.0.0.3\" --network=${network_name}") {
                 echo "${env_name} Indy Cli Test: Build"
-                sh "LIBRARY_PATH=./ RUST_BACKTRACE=1 cargo build --release"
+                sh "LIBRARY_PATH=./ RUST_BACKTRACE=1 cargo build --release --features fatal_warnings"
 
                 echo "${env_name} Indy Cli Test: Build Tests"
-                sh 'LIBRARY_PATH=./ RUST_BACKTRACE=1 cargo test --release --features "nullpay_plugin" --no-run'
->>>>>>> 891a41a9
+                sh 'LIBRARY_PATH=./ RUST_BACKTRACE=1 cargo test --release --features "nullpay_plugin" fatal_warnings --no-run'
 
                 echo "${env_name} Indy Cli Test: Run tests"
                 sh 'LD_LIBRARY_PATH=./:${LD_LIBRARY_PATH} RUST_BACKTRACE=1 RUST_LOG=indy::=debug,zmq=trace RUST_TEST_THREADS=1 TEST_POOL_IP=10.0.0.2 cargo test  --release --features "nullpay_plugin"'
