name: CI

on:
  push:
    branches:
      - master
  pull_request:
    branches:
      - "**"

jobs:
  workflow-setup:
    runs-on: ubuntu-latest
    outputs:
      GITHUB_REPOSITORY_LOWERCASE: ${{ steps.mainstep.outputs.GITHUB_REPOSITORY_LOWERCASE }}
      CACHE_KEY_POOL: ${{ steps.mainstep.outputs.CACHE_KEY_POOL }}
      CACHE_KEY_ANDROID: ${{ steps.mainstep.outputs.CACHE_KEY_ANDROID }}
      CACHE_KEY_LIBVCX: ${{ steps.mainstep.outputs.CACHE_KEY_LIBVCX }}
      CACHE_KEY_CODECOV: ${{ steps.mainstep.outputs.CACHE_KEY_CODECOV }}
      DOCKER_IMG_NAME_POOL: ${{ steps.mainstep.outputs.DOCKER_IMG_NAME_POOL }}
      DOCKER_IMG_NAME_ANDROID: ${{ steps.mainstep.outputs.DOCKER_IMG_NAME_ANDROID }}
      DOCKER_IMG_NAME_AGENCY: ${{ steps.mainstep.outputs.DOCKER_IMG_NAME_AGENCY }}
      DOCKER_IMG_NAME_LIBVCX: ${{ steps.mainstep.outputs.DOCKER_IMG_NAME_LIBVCX }}
      DOCKER_IMG_NAME_CODECOV: ${{ steps.mainstep.outputs.DOCKER_IMG_NAME_CODECOV }}
      PUBLISH_VERSION: ${{ steps.mainstep.outputs.PUBLISH_VERSION }}
      RELEASE: ${{ steps.mainstep.outputs.RELEASE }}
    steps:
      - name: Git checkout
        uses: actions/checkout@v1
      - uses: actions-rs/toolchain@v1
        with:
          toolchain: 1.40.0
      - name: Set custom env variables
        run: |
          set -x
          GITHUB_REPOSITORY_LOWERCASE=`echo $GITHUB_REPOSITORY | awk '{print tolower($0)}'`
          echo ::set-env name=GITHUB_REPOSITORY_LOWERCASE::$(echo $GITHUB_REPOSITORY_LOWERCASE)

          if [[ -z "$GITHUB_HEAD_REF" ]] # is set only if pipeline run is triggered as pull request
          then
            BRANCH_NAME="${GITHUB_REF#refs/heads/}"
            echo "Setting BRANCH_NAME=$BRANCH_NAME because this pipeline is run as Push"
          else
            BRANCH_NAME=$GITHUB_HEAD_REF
            echo "Setting BRANCH_NAME=$BRANCH_NAME because this pipeline is run as Pull Request"
          fi

          BRANCH_NAME=`echo $BRANCH_NAME | sed "s/[^[:alnum:]-]//g" | tr '[:upper:]' '[:lower:]'` # lowercase, only alphanumeric and dash
          echo ::set-env name=BRANCH_NAME::$(echo $BRANCH_NAME)

          if [[ "${{ github.event_name }}" == "pull_request" ]]
          then
            REPO_HEAD="${{ github.event.pull_request.head.repo.full_name }}" # source repository
            REPO_BASE="${{ github.event.pull_request.head.base.full_name }}" # target repository
            echo "This is pull request from $REPO_HEAD to $REPO_BASE"

            if [[ "$REPO_HEAD" == "${{ github.repository }}" ]]
            then
              echo "This CI run is PR from non-forked repository."
              IS_FORK="false";
            else
              echo "This is fork."
              IS_FORK="true";
            fi;
          else
            echo "Not PR so this is not fork."
            IS_FORK="false";
          fi;

          REPO_VERSION_MOST_RECENT=$(git describe --tags --always --abbrev=0)
          REPO_VERSION_DESIRED=$(cargo pkgid --manifest-path libvcx/Cargo.toml | cut -d# -f2 | cut -d: -f2)
          echo "Highest released version was: $REPO_VERSION_MOST_RECENT, desired version (specified in Cargo.toml) is $REPO_VERSION_DESIRED"

          RELEASE="false"
          if [[ "$IS_FORK" == "false" ]]
          then
            if [[ "$BRANCH_NAME" == "master" && "$REPO_VERSION_DESIRED" != "$REPO_VERSION_MOST_RECENT" ]]
            then
              PUBLISH_VERSION="$REPO_VERSION_DESIRED"
              RELEASE="true"
              echo "This is push to master, and version was bumped $REPO_VERSION_MOST_RECENT->$REPO_VERSION_DESIRED. Will publish and release $REPO_VERSION_DESIRED."
            else
              PUBLISH_VERSION="$REPO_VERSION_MOST_RECENT-$BRANCH_NAME-${{ github.run_number }}"
              echo "This is not push to master. Will be publishing version: $PUBLISH_VERSION."
            fi;
          else
            echo "This PR is from fork, nothing will be published because the CI wouldn't be able to access repo secrets to perform publish."
            PUBLISH_VERSION=""
          fi;

          LIBVCX_SOURCE_HASH=${{ hashFiles('libvcx') }}
          LIBVCX_DOCKERFILE_HASH=${{ hashFiles('ci/libvcx.dockerfile') }}
          CODECOV_DOCKERFILE_HASH=${{ hashFiles('ci/libvcx-ubuntu.dockerfile') }}
          LIBVCX_NODE_WRAPPERS_HASH=${{ hashFiles('wrappers/node') }}
          LIBVCX_NODE_AGENT_HASH=${{ hashFiles('agents/node') }}
          JAVA_WRAPPERS_HASH=${{ hashFiles('wrappers/java') }}
          POOL_DOCKERFILE_HASH=${{ hashFiles('ci/indy-pool.dockerfile')}}

<<<<<<< HEAD
          LIBVCX_HASH=${LIBVCX_SOURCE_HASH:0:15}-${LIBVCX_NODE_WRAPPERS_HASH:0:15}-${LIBVCX_NODE_AGENT_HASH}-${LIBVCX_DOCKERFILE_HASH:0:15}
=======
          LIBVCX_HASH=${LIBVCX_SOURCE_HASH:0:15}-${LIBVCX_NODE_WRAPPERS_HASH:0:15}-${LIBVCX_DOCKERFILE_HASH:0:15}
          CODECOV_HASH=${LIBVCX_SOURCE_HASH:0:23}-${CODECOV_DOCKERFILE_HASH:0:23}
>>>>>>> e60ea720
          ANDROID_HASH=${LIBVCX_SOURCE_HASH:0:15}-${JAVA_WRAPPERS_HASH:0:15}
          POOL_HASH=${POOL_DOCKERFILE_HASH:0:15}

          echo ::set-env name=PUBLISH_VERSION::$PUBLISH_VERSION
          echo ::set-env name=RELEASE::$RELEASE
          echo ::set-env name=CACHE_KEY_LIBVCX::$LIBVCX_HASH
          echo ::set-env name=CACHE_KEY_CODECOV::$CODECOV_HASH
          echo ::set-env name=CACHE_KEY_ANDROID::$ANDROID_HASH
          echo ::set-env name=CACHE_KEY_POOL::$POOL_HASH

          DOCKER_IMG_NAME_AGENCY="docker.pkg.github.com/absaoss/vcxagencynode/vcxagency-node:0.1.2"
          echo ::set-env name=DOCKER_IMG_NAME_AGENCY::$(echo $DOCKER_IMG_NAME_AGENCY)

          DOCKER_IMG_NAME_ANDROID="android-test"
          echo ::set-env name=DOCKER_IMG_NAME_ANDROID::$(echo $DOCKER_IMG_NAME_ANDROID)

      - name: Set and print outputs
        id: mainstep
        run: |
          set -x
          echo "::set-output name=PUBLISH_VERSION::$PUBLISH_VERSION"
          echo "::set-output name=RELEASE::$RELEASE"

          echo "::set-output name=GITHUB_REPOSITORY_LOWERCASE::$GITHUB_REPOSITORY_LOWERCASE"
          echo "::set-output name=CACHE_KEY_LIBVCX::$CACHE_KEY_LIBVCX"
          echo "::set-output name=CACHE_KEY_CODECOV::$CACHE_KEY_CODECOV"
          echo "::set-output name=CACHE_KEY_ANDROID::$CACHE_KEY_ANDROID"
          echo "::set-output name=CACHE_KEY_POOL::$CACHE_KEY_POOL"

          echo "::set-output name=DOCKER_IMG_NAME_AGENCY::$DOCKER_IMG_NAME_AGENCY"
          echo "::set-output name=DOCKER_IMG_NAME_ANDROID::$CACHE_KEY_ANDROID"
          echo "::set-output name=DOCKER_IMG_NAME_LIBVCX::libvcx:$CACHE_KEY_LIBVCX"
          echo "::set-output name=DOCKER_IMG_NAME_CODECOV::codecov:$CACHE_KEY_CODECOV"
          echo "::set-output name=DOCKER_IMG_NAME_POOL::indypool:$CACHE_KEY_POOL"

  build-image-indypool:
    needs: workflow-setup
    runs-on: ubuntu-latest
    env:
      DOCKER_BUILDKIT: 1
    steps:
      - name: Load up custom variables
        run: |
          echo ::set-env name=CACHE_KEY_POOL::$(echo ${{needs.workflow-setup.outputs.CACHE_KEY_POOL}})
          echo ::set-env name=DOCKER_IMG_NAME_POOL::$(echo ${{needs.workflow-setup.outputs.DOCKER_IMG_NAME_POOL}})
      - name: Git checkout
        uses: actions/checkout@v2
      - name: Try load from cache.
        id: cache-image-pool
        uses: actions/cache@v2
        with:
          path: /tmp/imgcache
          key: ${{ env.CACHE_KEY_POOL }}
      - name: If NOT found in cache, build and cache image.
        if: steps.cache-image-pool.outputs.cache-hit != 'true'
        run: |
          set -x
          docker build -t "$DOCKER_IMG_NAME_POOL" -f ci/indy-pool.dockerfile ci
          mkdir -p /tmp/imgcache
          docker save "$DOCKER_IMG_NAME_POOL" > /tmp/imgcache/img_indypool.rar

      - name: Load image from cache
        run: |
          docker load < /tmp/imgcache/img_indypool.rar
      - name: Verify indypool image was loaded
        run: |
          docker images
          docker image ls --format "{{.Repository}}:{{.Tag}}" | grep "$DOCKER_IMG_NAME_POOL" || { echo "Image $DOCKER_IMG_NAME_POOL was not found!" ; exit 1; }

  build-image-libvcx:
    needs: workflow-setup
    runs-on: ubuntu-latest
    env:
      DOCKER_BUILDKIT: 1
    steps:
      - name: Load up custom variables
        run: |
          echo ::set-env name=CACHE_KEY_LIBVCX::$(echo ${{needs.workflow-setup.outputs.CACHE_KEY_LIBVCX}})
          echo ::set-env name=DOCKER_IMG_NAME_LIBVCX::$(echo ${{needs.workflow-setup.outputs.DOCKER_IMG_NAME_LIBVCX}})
      - name: Git checkout
        uses: actions/checkout@v2
      - name: Try load from cache.
        id: cache-image-libvcx
        uses: actions/cache@v2
        with:
          path: /tmp/imgcache
          key: ${{ env.CACHE_KEY_LIBVCX }}
      - name: If NOT found in cache, build and cache image.
        if: steps.cache-image-libvcx.outputs.cache-hit != 'true'
        run: |
          set -x
          docker build --build-arg "NPMJS_TOKEN=$NPMJS_TOKEN" \
                       --build-arg "USER_ID=$UID" \
                       -f ci/libvcx.dockerfile \
                       -t "$DOCKER_IMG_NAME_LIBVCX" \
                        .
          mkdir -p /tmp/imgcache
          docker save "$DOCKER_IMG_NAME_LIBVCX" > /tmp/imgcache/img_libvcx.rar

      - name: Load libvcx image from cache
        run: |
          docker load < /tmp/imgcache/img_libvcx.rar
      - name: Verify libvcx image was loaded
        run: |
          docker image ls --format "{{.Repository}}:{{.Tag}}" | grep "$DOCKER_IMG_NAME_LIBVCX" || { echo "Image $DOCKER_IMG_NAME_LIBVCX was not found!" ; exit 1; }

  build-image-codecov:
    needs: workflow-setup
    runs-on: ubuntu-latest
    env:
      DOCKER_BUILDKIT: 1
    steps:
      - name: Load up custom variables
        run: |
          echo ::set-env name=CACHE_KEY_CODECOV::$(echo ${{needs.workflow-setup.outputs.CACHE_KEY_CODECOV}})
          echo ::set-env name=DOCKER_IMG_NAME_CODECOV::$(echo ${{needs.workflow-setup.outputs.DOCKER_IMG_NAME_CODECOV}})
      - name: Git checkout
        uses: actions/checkout@v2
      - name: Try load from cache.
        id: cache-image-codecov
        uses: actions/cache@v2
        with:
          path: /tmp/imgcache
          key: ${{ env.CACHE_KEY_CODECOV }}
      - name: If NOT found in cache, build and cache image.
        if: steps.cache-image-codecov.outputs.cache-hit != 'true'
        run: |
          set -x
          docker build -f ci/libvcx-ubuntu.dockerfile \
                       -t "$DOCKER_IMG_NAME_CODECOV" \
                        .
          mkdir -p /tmp/imgcache
          docker save "$DOCKER_IMG_NAME_CODECOV" > /tmp/imgcache/img_codecov.rar

      - name: Load codecov image from cache
        run: |
          docker load < /tmp/imgcache/img_codecov.rar
      - name: Verify codecov image was loaded
        run: |
          docker image ls --format "{{.Repository}}:{{.Tag}}" | grep "$DOCKER_IMG_NAME_CODECOV" || { echo "Image $DOCKER_IMG_NAME_CODECOV was not found!" ; exit 1; }

  code-coverage-unit-tests:
    runs-on: ubuntu-latest
    needs: [workflow-setup, build-image-codecov]
    env:
      DOCKER_BUILDKIT: 1
    steps:
      - name: Git checkout
        uses: actions/checkout@v2
      - name: Docker setup
        run: |
          echo ::set-env name=CACHE_KEY_CODECOV::$(echo ${{needs.workflow-setup.outputs.CACHE_KEY_CODECOV}})
          echo ::set-env name=DOCKER_IMG_NAME_CODECOV::$(echo ${{needs.workflow-setup.outputs.DOCKER_IMG_NAME_CODECOV}})

      - name: Load codecov image cache
        id: load-cached-codecov-image
        uses: actions/cache@v2
        with:
          path: /tmp/imgcache
          key: ${{ env.CACHE_KEY_CODECOV }}
      - name: If no cached image found
        if: steps.load-cached-codecov-image.outputs.cache-hit != 'true'
        run: echo "ERROR == Expected to find image from cache $CACHE_KEY_CODECOV"; exit -1
      - name: Load image from cache
        run: docker load < /tmp/imgcache/img_codecov.rar

      - run: mkdir -p /tmp/artifacts/coverage

      - name: Run quick unit tests
        uses: ./.github/actions/codecov-unit-tests
        with:
          docker-img-name: ${{ needs.workflow-setup.outputs.DOCKER_IMG_NAME_CODECOV }}
          cov-file-path: libvcx/coverage.lcov

      - name: Upload coverage to Codecov
        uses: codecov/codecov-action@v1
        with:
          file: libvcx/coverage.lcov
          flags: unittests
          name: codecov-unit-tests
          fail_ci_if_error: true
          path_to_write_report: /tmp/artifacts/coverage/codecov_report.gz
      - uses: actions/upload-artifact@v2
        with:
          name: code-coverage-report-unit-tests
          path: /tmp/artifacts/coverage

#   code-coverage-integration-tests:
#     runs-on: ubuntu-latest
#     needs: [workflow-setup, build-image-codecov, build-image-indypool]
#     env:
#       DOCKER_BUILDKIT: 1
#     steps:
#       - name: Git checkout
#         uses: actions/checkout@v2
#       - name: Docker setup
#         run: |
#           echo ::set-env name=CACHE_KEY_POOL::$(echo ${{needs.workflow-setup.outputs.CACHE_KEY_POOL}})
#           echo ::set-env name=CACHE_KEY_CODECOV::$(echo ${{needs.workflow-setup.outputs.CACHE_KEY_CODECOV}})
#           echo ::set-env name=DOCKER_IMG_NAME_POOL::$(echo ${{needs.workflow-setup.outputs.DOCKER_IMG_NAME_POOL}})
#           echo ::set-env name=DOCKER_IMG_NAME_AGENCY::$(echo ${{needs.workflow-setup.outputs.DOCKER_IMG_NAME_AGENCY}})
#           echo ::set-env name=DOCKER_IMG_NAME_CODECOV::$(echo ${{needs.workflow-setup.outputs.DOCKER_IMG_NAME_CODECOV}})
# 
#       - name: Load indy-pool image
#         id: load-cached-pool-image
#         uses: actions/cache@v2
#         with:
#           path: /tmp/imgcache
#           key: ${{ env.CACHE_KEY_POOL }}
#       - name: If no cached image found
#         if: steps.load-cached-pool-image.outputs.cache-hit != 'true'
#         run: echo "ERROR == Expected to find image from cache $CACHE_KEY_POOL"; exit -1
#       - name: Load image from cache
#         run: docker load < /tmp/imgcache/img_indypool.rar
# 
#       - name: Load codecov image cache
#         id: load-cached-codecov-image
#         uses: actions/cache@v2
#         with:
#           path: /tmp/imgcache
#           key: ${{ env.CACHE_KEY_CODECOV }}
#       - name: If no cached image found
#         if: steps.load-cached-codecov-image.outputs.cache-hit != 'true'
#         run: echo "ERROR == Expected to find image from cache $CACHE_KEY_CODECOV"; exit -1
#       - name: Load image from cache
#         run: docker load < /tmp/imgcache/img_codecov.rar
# 
# 
#       - name: Login to docker
#         uses: azure/docker-login@v1
#         with:
#           login-server: docker.pkg.github.com
#           username: $GITHUB_ACTOR
#           password: ${{ secrets.GITHUB_TOKEN }}
# 
#       - name: Run integration tests
#         uses: ./.github/actions/codecov-integration-tests
#         with:
#           codecov-img-name: ${{ needs.workflow-setup.outputs.DOCKER_IMG_NAME_CODECOV }}
#           pool-img-name: ${{ needs.workflow-setup.outputs.DOCKER_IMG_NAME_POOL }}
#           agency-img-name: ${{ needs.workflow-setup.outputs.DOCKER_IMG_NAME_AGENCY }}
#           coverage-dir: /tmp/artifacts/coverage
# 
#       - name: Upload coverage to Codecov
#         uses: codecov/codecov-action@v1
#         with:
#           directory: /tmp/artifacts/coverage
#           flags: integration
#           name: codecov-integration-tests
#           fail_ci_if_error: true
#           path_to_write_report: ./tmp/artifacts/coverage/codecov_report.gz
#       - uses: actions/upload-artifact@v2
#         with:
#           name: code-coverage-report-integration-tests
#           path: /tmp/artifacts/coverage

  build-image-android:
    needs: workflow-setup
    runs-on: ubuntu-latest
    env:
      DOCKER_BUILDKIT: 1
    steps:
      - name: Load up custom variables
        run: |
          echo ::set-env name=CACHE_KEY_ANDROID::$(echo ${{needs.workflow-setup.outputs.CACHE_KEY_ANDROID}})
          echo ::set-env name=DOCKER_IMG_NAME_ANDROID::$(echo ${{needs.workflow-setup.outputs.DOCKER_IMG_NAME_ANDROID}})
      - name: Git checkout
        uses: actions/checkout@v2

      - name: Try loading android image from cache.
        id: cache-image-android
        uses: actions/cache@v2
        with:
          path: /tmp/imgcache
          key: ${{ env.CACHE_KEY_ANDROID }}
      - name: If NOT found in cache, build and cache image.
        if: steps.cache-image-android.outputs.cache-hit != 'true'
        run: |
          docker build -f wrappers/java/ci/android.dockerfile \
                       -t "$DOCKER_IMG_NAME_ANDROID" \
                        .
          mkdir -p /tmp/imgcache
          docker save "$DOCKER_IMG_NAME_ANDROID" > /tmp/imgcache/img_android.rar

      - name: Load android image from cache
        run: |
          docker load < /tmp/imgcache/img_android.rar
      - name: Verify android image was loaded
        run: |
          docker image ls --format "{{.Repository}}:{{.Tag}}" | grep "$DOCKER_IMG_NAME_ANDROID" || { echo "Image $DOCKER_IMG_NAME_ANDROID was not found!" ; exit 1; }

  test-libvcx-image:
    runs-on: ubuntu-latest
    needs: [workflow-setup, build-image-indypool, build-image-libvcx]
    env:
      DOCKER_BUILDKIT: 1
    steps:
      - name: Git checkout
        uses: actions/checkout@v2
      - name: Docker setup
        run: |
          echo ::set-env name=CACHE_KEY_POOL::$(echo ${{needs.workflow-setup.outputs.CACHE_KEY_POOL}})
          echo ::set-env name=CACHE_KEY_LIBVCX::$(echo ${{needs.workflow-setup.outputs.CACHE_KEY_LIBVCX}})
          echo ::set-env name=DOCKER_IMG_NAME_POOL::$(echo ${{needs.workflow-setup.outputs.DOCKER_IMG_NAME_POOL}})
          echo ::set-env name=DOCKER_IMG_NAME_AGENCY::$(echo ${{needs.workflow-setup.outputs.DOCKER_IMG_NAME_AGENCY}})
          echo ::set-env name=DOCKER_IMG_NAME_LIBVCX::$(echo ${{needs.workflow-setup.outputs.DOCKER_IMG_NAME_LIBVCX}})
      - name: Load indy-pool image
        id: load-cached-pool-image
        uses: actions/cache@v2
        with:
          path: /tmp/imgcache
          key: ${{ env.CACHE_KEY_POOL }}
      - name: If no cached image found
        if: steps.load-cached-pool-image.outputs.cache-hit != 'true'
        run: echo "ERROR == Expected to find image from cache $CACHE_KEY_POOL"; exit -1
      - name: Load image from cache
        run: docker load < /tmp/imgcache/img_indypool.rar

      - name: Load libvcx image cache
        id: load-cached-libvcx-image
        uses: actions/cache@v2
        with:
          path: /tmp/imgcache
          key: ${{ env.CACHE_KEY_LIBVCX }}
      - name: If no cached image found
        if: steps.load-cached-libvcx-image.outputs.cache-hit != 'true'
        run: echo "ERROR == Expected to find image from cache $CACHE_KEY_LIBVCX"; exit -1
      - name: Load image from cache
        run: docker load < /tmp/imgcache/img_libvcx.rar

      - name: Login to docker
        uses: azure/docker-login@v1
        with:
          login-server: docker.pkg.github.com
          username: $GITHUB_ACTOR
          password: ${{ secrets.GITHUB_TOKEN }}

      - name: Run quick unit tests
        run: |
          set -x
          docker run --rm -i --name libvcx --network host $DOCKER_IMG_NAME_LIBVCX \
                              bash -c '(cd $HOME/libvcx && \
                                RUST_TEST_THREADS=1 TEST_POOL_IP=127.0.0.1 cargo test --release --features "general_test aries")'

      - name: Start services for integration tests
        run: |
          set -x
          docker images
          docker run --rm -d --name indypool --network host $DOCKER_IMG_NAME_POOL
          docker run --rm -d --name postgres --network host -e POSTGRES_PASSWORD=mysecretpassword postgres:12.1
          docker run --rm -d --name vcxagency --network host --env-file ci/agency/localhost.env $DOCKER_IMG_NAME_AGENCY

      - name: Run integration tests
        run: |
          set -x
          docker run --rm -i --name libvcx --network host $DOCKER_IMG_NAME_LIBVCX \
                              bash -c '(cd $HOME/libvcx && \
                                RUST_TEST_THREADS=1 TEST_POOL_IP=127.0.0.1 cargo test --release --features "pool_tests agency_v2")'

  test-android-build:
    runs-on: ubuntu-16.04
    needs: [workflow-setup, build-image-android]
    env:
      DOCKER_BUILDKIT: 1
    steps:
      - name: Docker setup
        run: |
          echo ::set-env name=DOCKER_IMG_NAME_ANDROID::$(echo ${{needs.workflow-setup.outputs.DOCKER_IMG_NAME_ANDROID}})
          echo ::set-env name=CACHE_KEY_ANDROID::$(echo ${{needs.workflow-setup.outputs.CACHE_KEY_ANDROID}})
      - name: Git checkout
        uses: actions/checkout@v2
      - name: Load android image cache
        id: load-cached-android-image
        uses: actions/cache@v2
        with:
          path: /tmp/imgcache
          key: ${{ env.CACHE_KEY_ANDROID }}
      - name: If no cached image found
        if: steps.load-cached-android-image.outputs.cache-hit != 'true'
        run: echo "ERROR == Expected to find image from cache $CACHE_KEY_ANDROID"; exit -1
      - name: Load image from cache
        run: docker load < /tmp/imgcache/img_android.rar
      - name: Run android tests
        run: |
          # docker run --rm -i --name test-android-build -v $PWD:/home/indy/libvcx-absa:rw $DOCKER_IMG_NAME_ANDROID \
          docker run --rm -i --name test-android-build $DOCKER_IMG_NAME_ANDROID \
                              bash -c '(cd $HOME/libvcx-absa && ./wrappers/java/ci/android.test.sh x86)'

  test-node-wrapper:
    runs-on: ubuntu-latest
    needs: [workflow-setup, build-image-indypool, build-image-libvcx]
    env:
      DOCKER_BUILDKIT: 1
      NPMJS_TOKEN: ${{ secrets.NPMJS_TOKEN }}
    steps:
      - name: Load up custom variables
        run: |
          echo ::set-env name=CACHE_KEY_LIBVCX::$(echo ${{needs.workflow-setup.outputs.CACHE_KEY_LIBVCX}})
          echo ::set-env name=DOCKER_IMG_NAME_LIBVCX::$(echo ${{needs.workflow-setup.outputs.DOCKER_IMG_NAME_LIBVCX}})
      - name: Git checkout
        uses: actions/checkout@v2

      - name: Load libvcx image cache
        id: load-cached-libvcx-image
        uses: actions/cache@v2
        with:
          path: /tmp/imgcache
          key: ${{ env.CACHE_KEY_LIBVCX }}
      - name: If no cached image found
        if: steps.load-cached-libvcx-image.outputs.cache-hit != 'true'
        run: echo "ERROR == Expected to find image from cache $CACHE_KEY_LIBVCX"; exit -1
      - name: Load image from cache
        run: docker load < /tmp/imgcache/img_libvcx.rar

      - name: Run wrapper tests
        run: |
          set -x
          docker run --rm -i --name libvcx --network host -e NPMJS_TOKEN=$NPMJS_TOKEN $DOCKER_IMG_NAME_LIBVCX \
                              bash -c '(
                                cd $HOME/wrappers/node && \
                                npm install && \
                                npm run compile && \
                                npm run test:aries)'

  test-integration-node-wrapper:
    runs-on: ubuntu-16.04
    needs: [workflow-setup, build-image-indypool, build-image-libvcx]
    env:
      DOCKER_BUILDKIT: 1
      NPMJS_TOKEN: ${{ secrets.NPMJS_TOKEN }}
    steps:
      - name: Load up custom variables
        run: |
          echo ::set-env name=CACHE_KEY_POOL::$(echo ${{needs.workflow-setup.outputs.CACHE_KEY_POOL}})
          echo ::set-env name=CACHE_KEY_LIBVCX::$(echo ${{needs.workflow-setup.outputs.CACHE_KEY_LIBVCX}})
          echo ::set-env name=DOCKER_IMG_NAME_POOL::$(echo ${{needs.workflow-setup.outputs.DOCKER_IMG_NAME_POOL}})
          echo ::set-env name=DOCKER_IMG_NAME_AGENCY::$(echo ${{needs.workflow-setup.outputs.DOCKER_IMG_NAME_AGENCY}})
          echo ::set-env name=DOCKER_IMG_NAME_LIBVCX::$(echo ${{needs.workflow-setup.outputs.DOCKER_IMG_NAME_LIBVCX}})
      - name: Git checkout
        uses: actions/checkout@v2

      - name: Load indy-pool image
        id: load-cached-pool-image
        uses: actions/cache@v2
        with:
          path: /tmp/imgcache
          key: ${{ env.CACHE_KEY_POOL }}
      - name: If no cached image found
        if: steps.load-cached-pool-image.outputs.cache-hit != 'true'
        run: echo "ERROR == Expected to find image from cache $CACHE_KEY_POOL"; exit -1
      - name: Load image from cache
        run: docker load < /tmp/imgcache/img_indypool.rar

      - name: Load libvcx image cache
        id: load-cached-libvcx-image
        uses: actions/cache@v2
        with:
          path: /tmp/imgcache
          key: ${{ env.CACHE_KEY_LIBVCX }}
      - name: If no cached image found
        if: steps.load-cached-libvcx-image.outputs.cache-hit != 'true'
        run: echo "ERROR == Expected to find image from cache $CACHE_KEY_LIBVCX"; exit -1
      - name: Load image from cache
        run: docker load < /tmp/imgcache/img_libvcx.rar

      - name: Login to docker
        uses: azure/docker-login@v1
        with:
          login-server: docker.pkg.github.com
          username: $GITHUB_ACTOR
          password: ${{ secrets.GITHUB_TOKEN }}

      - name: Start services for integration tests
        run: |
          set -x
          docker images
          docker run --rm -d --name indypool --network host $DOCKER_IMG_NAME_POOL
          docker run --rm -d --name postgres --network host -e POSTGRES_PASSWORD=mysecretpassword postgres:12.1
          docker run --rm -d --name vcxagency --network host --env-file ci/agency/localhost.env $DOCKER_IMG_NAME_AGENCY

      - name: Run wrapper integration test
        run: |
          set -x
          docker run --rm -i --name libvcx --network host -e NPMJS_TOKEN=$NPMJS_TOKEN $DOCKER_IMG_NAME_LIBVCX \
                              bash -c '(
                                cd $HOME/wrappers/node && \
                                npm install && \
                                npm run compile && \
                                cd $HOME/agents/node/vcxagent-core && \
                                npm install && \
                                npm run test:integration)'

      - name: Run wrapper integration revocation test
        run: |
          set -x
          docker run --rm -i --name libvcx --network host -e NPMJS_TOKEN=$NPMJS_TOKEN $DOCKER_IMG_NAME_LIBVCX \
                              bash -c '(
                                cd $HOME/wrappers/node && \
                                npm install && \
                                npm run compile && \
                                cd $HOME/agents/node/vcxagent-core && \
                                npm install && \
                                npm run test:integration:revocation)'

  # TODO: Add tests of iOS build
  publish-ios-wrapper:
    needs: [workflow-setup, build-image-libvcx]
    runs-on: macos-10.15
    steps:
    - name: Git checkout
      uses: actions/checkout@v2
    - name: Build iOS wrapper
      run: |
          ./wrappers/ios/ci/build.sh
    - uses: actions/upload-artifact@v2
      with:
        name: libvcx-ios-universal
        path: /tmp/artifacts/vcx

  # test-android-wrapper:
  #   runs-on: ubuntu-16.04
  #   needs: [workflow-setup, build-image-android]
  #   env:
  #     DOCKER_BUILDKIT: 1
  #   steps:
  #     - name: Load up custom variables
  #       run: |
  #         echo ::set-env name=CACHE_KEY_ANDROID::$(echo ${{needs.workflow-setup.outputs.CACHE_KEY_ANDROID}})
  #         echo ::set-env name=DOCKER_IMG_NAME_ANDROID::$(echo ${{needs.workflow-setup.outputs.DOCKER_IMG_NAME_ANDROID}})
  #     - name: Git checkout
  #       uses: actions/checkout@v2

  #     - name: Load android image cache
  #       id: load-cached-android-image
  #       uses: actions/cache@v2
  #       with:
  #         path: /tmp/imgcache
  #         key: ${{ env.CACHE_KEY_ANDROID }}
  #     - name: If no cached image found
  #       if: steps.load-cached-android-image.outputs.cache-hit != 'true'
  #       run: echo "ERROR == Expected to find image from cache $CACHE_KEY_ANDROID"; exit -1
  #     - name: Load android image from cache
  #       run: docker load < /tmp/imgcache/img_android.rar

  #     - name: Test android wrapper
  #       run: |
  #         # docker run --name test-android-wrapper -v $PWD:/home/indy/libvcx-absa:rw $DOCKER_IMG_NAME_ANDROID \
  #         docker run --name test-android-wrapper $DOCKER_IMG_NAME_ANDROID \
  #                             bash -c '(cd $HOME/libvcx-absa/libvcx && ./android.wrapper.test.sh x86)'

  publish-android-wrapper-device:
    runs-on: ubuntu-16.04
    needs: [workflow-setup, build-image-android]
    env:
      DOCKER_BUILDKIT: 1
    steps:
      - name: Git checkout
        uses: actions/checkout@v2

      - name: Load android image cache
        id: load-cached-android-image
        uses: actions/cache@v2
        with:
          path: /tmp/imgcache
          key: ${{ needs.workflow-setup.outputs.CACHE_KEY_ANDROID }}

      - name: If no cached image found
        if: steps.load-cached-android-image.outputs.cache-hit != 'true'
        run: echo "ERROR == Expected to find image from cache"; exit -1

      - name: Load android image from cache
        run: docker load < /tmp/imgcache/img_android.rar

      - name: Build, run android wrapper tests, and publish artifacts
        uses: ./.github/actions/publish-android
        with:
          abis: "armv7 arm64"
          docker-img-name: ${{ needs.workflow-setup.outputs.DOCKER_IMG_NAME_ANDROID }}

      - uses: actions/upload-artifact@v2
        with:
          name: libvcx-android-device
          path: /tmp/artifacts/aar

  publish-android-wrapper-emulator:
    runs-on: ubuntu-16.04
    needs: [workflow-setup, build-image-android]
    env:
      DOCKER_BUILDKIT: 1
    steps:
      - name: Git checkout
        uses: actions/checkout@v2

      - name: Load android image cache
        id: load-cached-android-image
        uses: actions/cache@v2
        with:
          path: /tmp/imgcache
          key: ${{ needs.workflow-setup.outputs.CACHE_KEY_ANDROID }}

      - name: If no cached image found
        if: steps.load-cached-android-image.outputs.cache-hit != 'true'
        run: echo "ERROR == Expected to find image from cache"; exit -1

      - name: Load android image from cache
        run: docker load < /tmp/imgcache/img_android.rar

      - name: Build, run android wrapper tests, and publish artifacts
        uses: ./.github/actions/publish-android
        with:
          abis: "x86 x86_64"
          docker-img-name: ${{ needs.workflow-setup.outputs.DOCKER_IMG_NAME_ANDROID }}

      - uses: actions/upload-artifact@v2
        with:
          name: libvcx-android-emulator
          path: /tmp/artifacts/aar

  publish-libvcx:
    runs-on: ubuntu-16.04
    needs: [workflow-setup, build-image-indypool, build-image-libvcx, test-libvcx-image, test-node-wrapper, test-integration-node-wrapper]
    steps:
      - name: Load env. variables
        run: |
          echo ::set-env name=CACHE_KEY_LIBVCX::$(echo ${{needs.workflow-setup.outputs.CACHE_KEY_LIBVCX}})
          echo ::set-env name=DOCKER_IMG_NAME_LIBVCX::$(echo ${{needs.workflow-setup.outputs.DOCKER_IMG_NAME_LIBVCX}})
          echo ::set-env name=GITHUB_REPOSITORY_LOWERCASE::$(echo ${{needs.workflow-setup.outputs.GITHUB_REPOSITORY_LOWERCASE}})
          echo ::set-env name=PUBLISH_VERSION::$(echo ${{needs.workflow-setup.outputs.PUBLISH_VERSION}})

      - name: Git checkout
        uses: actions/checkout@v2

      - name: Load libvcx image cache
        id: load-cached-libvcx-image
        uses: actions/cache@v2
        with:
          path: /tmp/imgcache
          key: ${{ env.CACHE_KEY_LIBVCX }}
      - name: If no cached image found
        if: steps.load-cached-libvcx-image.outputs.cache-hit != 'true'
        run: echo "ERROR == Expected to find image from cache $CACHE_KEY_LIBVCX"; exit -1
      - name: Load image from cache
        run: docker load < /tmp/imgcache/img_libvcx.rar

      - name: Verify libvcx image were loaded
        run: |
          docker image ls --format "{{.Repository}}:{{.Tag}}" | grep "$DOCKER_IMG_NAME_LIBVCX" || { echo "Image $DOCKER_IMG_NAME_LIBVCX was not found!" ; exit 1; }

      - name: Docker Login
        uses: azure/docker-login@v1
        with:
          login-server: docker.pkg.github.com
          username: $GITHUB_ACTOR
          password: ${{ secrets.GITHUB_TOKEN }}

      - name: Publish image
        run: |
          if [[ "$PUBLISH_VERSION" ]]
          then
            IFS=$':' read -a arr <<< $DOCKER_IMG_NAME_LIBVCX
            DOCKER_IMG_NAME_TAGLESS=${arr[0]}
            REMOTE_DOCKER_IMG_NAME_LIBVCX="docker.pkg.github.com/${GITHUB_REPOSITORY_LOWERCASE}/${DOCKER_IMG_NAME_TAGLESS}:${PUBLISH_VERSION}"
            echo "Releasing libvcx docker image version $PUBLISH_VERSION, tagged $REMOTE_DOCKER_IMG_NAME_LIBVCX"
            docker tag "$DOCKER_IMG_NAME_LIBVCX" "$REMOTE_DOCKER_IMG_NAME_LIBVCX"
            docker push "$REMOTE_DOCKER_IMG_NAME_LIBVCX" || true
          else
             echo "New version was not defined, skipping release."
          fi

  publish-node-wrapper:
    runs-on: ubuntu-16.04
    needs: [workflow-setup, build-image-indypool, build-image-libvcx, test-libvcx-image, test-node-wrapper, test-integration-node-wrapper]
    env:
      NPMJS_TOKEN: ${{ secrets.NPMJS_TOKEN }}
    steps:
      - name: Load env. variables
        run: |
          echo ::set-env name=CACHE_KEY_LIBVCX::$(echo ${{needs.workflow-setup.outputs.CACHE_KEY_LIBVCX}})
          echo ::set-env name=DOCKER_IMG_NAME_LIBVCX::$(echo ${{needs.workflow-setup.outputs.DOCKER_IMG_NAME_LIBVCX}})
          echo ::set-env name=PUBLISH_VERSION::$(echo ${{needs.workflow-setup.outputs.PUBLISH_VERSION}})
      - name: Git checkout
        uses: actions/checkout@v2

      - name: Load libvcx image cache
        id: load-cached-libvcx-image
        uses: actions/cache@v2
        with:
          path: /tmp/imgcache
          key: ${{ env.CACHE_KEY_LIBVCX }}
      - name: If no cached image found
        if: steps.load-cached-libvcx-image.outputs.cache-hit != 'true'
        run: echo "ERROR == Expected to find image from cache $CACHE_KEY_LIBVCX"; exit -1
      - name: Load image from cache
        run: docker load < /tmp/imgcache/img_libvcx.rar

      - name: Verify libvcx image were loaded
        run: |
          docker image ls --format "{{.Repository}}:{{.Tag}}" | grep "$DOCKER_IMG_NAME_LIBVCX" || { echo "Image $DOCKER_IMG_NAME_LIBVCX was not found!" ; exit 1; }

      - name: Docker Login
        uses: azure/docker-login@v1
        with:
          login-server: docker.pkg.github.com
          username: $GITHUB_ACTOR
          password: ${{ secrets.GITHUB_TOKEN }}

      - name: Release wrapper
        run: |
          if [[ "$PUBLISH_VERSION" ]]
          then
            echo "Releasing node wrapper version $PUBLISH_VERSION..."
            docker run --rm -i --name libvcx --network host \
                   -e NPMJS_TOKEN="$NPMJS_TOKEN" \
                   -e PUBLISH_VERSION="$PUBLISH_VERSION" \
                    "$DOCKER_IMG_NAME_LIBVCX" bash -c '$HOME/wrappers/node/publish.sh'
          else
             echo "New version was not defined, skipping release."
          fi

  make-release:
    runs-on: ubuntu-16.04
    needs: [workflow-setup, build-image-indypool, build-image-libvcx, build-image-android, test-libvcx-image, test-android-build, test-node-wrapper, test-integration-node-wrapper]
    if: needs.workflow-setup.outputs.RELEASE == 'true'
    steps:
      - name: Load env. variables
        run: |
          echo ::set-env name=PUBLISH_VERSION::$(echo ${{needs.workflow-setup.outputs.PUBLISH_VERSION}})
      - name: Git checkout
        uses: actions/checkout@v2
      - name: Generate changelog
        uses: heinrichreimer/github-changelog-generator-action@v2.1.1
        with:
          token: ${{ secrets.GITHUB_TOKEN }}
          futureRelease: ${{ env.PUBLISH_VERSION }}
          releaseBranch: master
          pullRequests: true
          unreleased: true
          unreleasedOnly: true
          issuesWoLabels: true
          prWoLabels: true
          stripGeneratorNotice: true
          stripHeaders: true
      - name: Create a new release
        uses: actions/create-release@v1
        env:
          GITHUB_TOKEN: ${{ secrets.GITHUB_TOKEN }}
        with:
          tag_name: ${{ env.PUBLISH_VERSION }}
          release_name: Release ${{ env.PUBLISH_VERSION }}
          body_path: ./CHANGELOG.md
          draft: false
          prerelease: false<|MERGE_RESOLUTION|>--- conflicted
+++ resolved
@@ -96,12 +96,8 @@
           JAVA_WRAPPERS_HASH=${{ hashFiles('wrappers/java') }}
           POOL_DOCKERFILE_HASH=${{ hashFiles('ci/indy-pool.dockerfile')}}
 
-<<<<<<< HEAD
           LIBVCX_HASH=${LIBVCX_SOURCE_HASH:0:15}-${LIBVCX_NODE_WRAPPERS_HASH:0:15}-${LIBVCX_NODE_AGENT_HASH}-${LIBVCX_DOCKERFILE_HASH:0:15}
-=======
-          LIBVCX_HASH=${LIBVCX_SOURCE_HASH:0:15}-${LIBVCX_NODE_WRAPPERS_HASH:0:15}-${LIBVCX_DOCKERFILE_HASH:0:15}
           CODECOV_HASH=${LIBVCX_SOURCE_HASH:0:23}-${CODECOV_DOCKERFILE_HASH:0:23}
->>>>>>> e60ea720
           ANDROID_HASH=${LIBVCX_SOURCE_HASH:0:15}-${JAVA_WRAPPERS_HASH:0:15}
           POOL_HASH=${POOL_DOCKERFILE_HASH:0:15}
 
