--- conflicted
+++ resolved
@@ -385,11 +385,8 @@
             VcxErrorKind::Common(num) => num,
             VcxErrorKind::LibndyError(num) => num,
             VcxErrorKind::NoAgentInformation => error::NO_AGENT_INFO.code_num,
-<<<<<<< HEAD
             VcxErrorKind::RevRegDefNotFound => error::REV_REG_DEF_NOT_FOUND.code_num,
-=======
             VcxErrorKind::RevDeltaNotFound => error::REV_DELTA_NOT_FOUND.code_num,
->>>>>>> 68091c19
         }
     }
 }
