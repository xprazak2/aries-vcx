use api::VcxStateType;

use v3::handlers::connection::messages::DidExchangeMessages;
use v3::messages::a2a::A2AMessage;
use v3::handlers::connection::agent::AgentInfo;
use v3::messages::connection::invite::Invitation;
use v3::messages::connection::request::Request;
use v3::messages::connection::response::{Response, SignedResponse};
use v3::messages::connection::problem_report::{ProblemReport, ProblemCode};
use v3::messages::trust_ping::ping::Ping;
use v3::messages::trust_ping::ping_response::PingResponse;
use v3::messages::ack::Ack;
use v3::messages::connection::did_doc::DidDoc;
use v3::messages::discovery::query::Query;
use v3::messages::discovery::disclose::{Disclose, ProtocolDescriptor};
use v3::messages::a2a::MessageId;
use v3::messages::a2a::protocol_registry::ProtocolRegistry;

use std::collections::HashMap;

use error::prelude::*;

#[derive(Debug, Clone, Serialize, Deserialize)]
pub struct DidExchangeSM {
    source_id: String,
    agent_info: AgentInfo,
    state: ActorDidExchangeState
}

#[derive(Debug, Clone, Serialize, Deserialize)]
pub enum ActorDidExchangeState {
    Inviter(DidExchangeState),
    Invitee(DidExchangeState),
}

/// Transitions of Inviter Connection state
/// Null -> Invited
/// Invited -> Responded, Null
/// Responded -> Complete, Null
/// Completed
///
/// Transitions of Invitee Connection state
/// Null -> Invited
/// Invited -> Requested, Null
/// Requested -> Completed, Null
/// Completed
#[derive(Debug, Clone, Serialize, Deserialize)]
pub enum DidExchangeState {
    Null(NullState),
    Invited(InvitedState),
    Requested(RequestedState),
    Responded(RespondedState),
    Completed(CompleteState),
}

impl DidExchangeState {
    pub fn code(&self) -> u32 {
        match self {
            DidExchangeState::Null(_) => VcxStateType::VcxStateInitialized as u32,
            DidExchangeState::Invited(_) => VcxStateType::VcxStateOfferSent as u32,
            DidExchangeState::Requested(_) => VcxStateType::VcxStateRequestReceived as u32,
            DidExchangeState::Responded(_) => VcxStateType::VcxStateRequestReceived as u32,
            DidExchangeState::Completed(_) => VcxStateType::VcxStateAccepted as u32,
        }
    }
}

#[derive(Debug, Clone, Serialize, Deserialize)]
pub struct NullState {}

#[derive(Debug, Clone, Serialize, Deserialize)]
pub struct InvitedState {
    invitation: Invitation
}

#[derive(Debug, Clone, Serialize, Deserialize)]
pub struct RequestedState {
    request: Request,
    did_doc: DidDoc,
}

#[derive(Debug, Clone, Serialize, Deserialize)]
pub struct RespondedState {
    response: SignedResponse,
    did_doc: DidDoc,
    prev_agent_info: AgentInfo
}

#[derive(Debug, Clone, Serialize, Deserialize)]
pub struct CompleteState {
    did_doc: DidDoc,
    pending_messages: HashMap<MessageId, String>,
    protocols: Option<Vec<ProtocolDescriptor>>
}

impl From<(NullState, Invitation)> for InvitedState {
    fn from((state, invitation): (NullState, Invitation)) -> InvitedState {
        trace!("DidExchangeStateSM: transit state from NullState to InvitedState");
        InvitedState { invitation }
    }
}

impl From<(InvitedState, ProblemReport)> for NullState {
    fn from((state, error): (InvitedState, ProblemReport)) -> NullState {
        trace!("DidExchangeStateSM: transit state from InvitedState to NullState");
        NullState {}
    }
}

impl From<(InvitedState, Request)> for RequestedState {
    fn from((state, request): (InvitedState, Request)) -> RequestedState {
        trace!("DidExchangeStateSM: transit state from InvitedState to RequestedState");
        RequestedState { request, did_doc: DidDoc::from(state.invitation) }
    }
}

impl From<(InvitedState, Request, SignedResponse, AgentInfo)> for RespondedState {
    fn from((state, request, response, prev_agent_info): (InvitedState, Request, SignedResponse, AgentInfo)) -> RespondedState {
        trace!("DidExchangeStateSM: transit state from InvitedState to RequestedState");
        RespondedState { response, did_doc: request.connection.did_doc, prev_agent_info }
    }
}

impl From<(RequestedState, ProblemReport)> for NullState {
    fn from((state, error): (RequestedState, ProblemReport)) -> NullState {
        trace!("DidExchangeStateSM: transit state from RequestedState to NullState");
        NullState {}
    }
}

impl From<(RequestedState, Response)> for CompleteState {
    fn from((state, response): (RequestedState, Response)) -> CompleteState {
        trace!("DidExchangeStateSM: transit state from RequestedState to RespondedState");
        CompleteState { did_doc: response.connection.did_doc, pending_messages: HashMap::new(), protocols: None }
    }
}

impl From<(RespondedState, ProblemReport)> for NullState {
    fn from((state, error): (RespondedState, ProblemReport)) -> NullState {
        trace!("DidExchangeStateSM: transit state from RespondedState to NullState");
        NullState {}
    }
}

impl From<(RespondedState, Ack)> for CompleteState {
    fn from((state, ack): (RespondedState, Ack)) -> CompleteState {
        trace!("DidExchangeStateSM: transit state from RespondedState to CompleteState");
        CompleteState { did_doc: state.did_doc, pending_messages: HashMap::new(), protocols: None }
    }
}

impl From<(RespondedState, Ping)> for CompleteState {
    fn from((state, ping): (RespondedState, Ping)) -> CompleteState {
        trace!("DidExchangeStateSM: transit state from RespondedState to CompleteState");
        CompleteState { did_doc: state.did_doc, pending_messages: HashMap::new(), protocols: None }
    }
}

impl From<(CompleteState, Vec<ProtocolDescriptor>)> for CompleteState {
    fn from((state, protocols): (CompleteState, Vec<ProtocolDescriptor>)) -> CompleteState {
        trace!("DidExchangeStateSM: transit state from CompleteState to CompleteState");
        CompleteState { did_doc: state.did_doc, pending_messages: state.pending_messages, protocols: Some(protocols) }
    }
}

impl InvitedState {
    fn handle_connection_request(&self, request: &Request,
                                 agent_info: &AgentInfo) -> VcxResult<(SignedResponse, AgentInfo)> {
        trace!("InvitedState:handle_connection_request >>> request: {:?}, agent_info: {:?}", request, agent_info);

        request.connection.did_doc.validate()?;

        let prev_agent_info = agent_info.clone();

        // provision a new keys
        let new_agent_info: AgentInfo = agent_info.create_agent()?;

        let response = Response::create()
            .set_did(new_agent_info.pw_did.to_string())
            .set_service_endpoint(new_agent_info.agency_endpoint()?)
            .set_keys(new_agent_info.recipient_keys(), new_agent_info.routing_keys()?);

        let signed_response = response.clone()
            .set_thread_id(request.id.0.clone())
            .encode(&prev_agent_info.pw_vk)?;

        new_agent_info.send_message(&signed_response.to_a2a_message(), &request.connection.did_doc)?;

        Ok((signed_response, new_agent_info))
    }
}

impl RequestedState {
    fn handle_connection_response(&self, response: SignedResponse, agent_info: &AgentInfo) -> VcxResult<Response> {
        trace!("RequestedState:handle_connection_response >>> response: {:?}, agent_info: {:?}", response, agent_info);

        let remote_vk: String = self.did_doc.recipient_keys().get(0).cloned()
            .ok_or(VcxError::from_msg(VcxErrorKind::InvalidState, "Cannot handle Response: Remote Verkey not found"))?;

        let response: Response = response.decode(&remote_vk)?;

        if !response.thread.is_reply(&self.request.id.0) {
            return Err(VcxError::from_msg(VcxErrorKind::InvalidJson, format!("Cannot handle Response: thread id does not match: {:?}", response.thread)));
        }

        let ack = Ack::create().set_thread_id(response.thread.thid.clone().unwrap_or_default());
        agent_info.send_message(&ack.to_a2a_message(), &response.connection.did_doc)?;

        Ok(response)
    }
}

impl RespondedState {
    fn handle_ping(&self, ping: &Ping, agent_info: &AgentInfo) -> VcxResult<()> {
        _handle_ping(ping, agent_info, &self.did_doc)
    }
}

impl CompleteState {
<<<<<<< HEAD
    fn handle_message(self, message: DidExchangeMessages, agent_info: &AgentInfo) -> VcxResult<DidExchangeState> {
        Ok(match message {
            DidExchangeMessages::PingReceived(ping) => {
                self.handle_ping(&ping, agent_info)?;
                DidExchangeState::Completed(self)
            }
            DidExchangeMessages::DiscoverFeatures((query_, comment)) => {
                self.handle_discover_features(query_, comment, agent_info)?;
                DidExchangeState::Completed(self)
            }
            DidExchangeMessages::QueryReceived(query) => {
                self.handle_discovery_query(query, agent_info)?;
                DidExchangeState::Completed(self)
            }
            DidExchangeMessages::DiscloseReceived(disclose) => {
                self.handle_discovery_disclose(&disclose)?;
                DidExchangeState::Completed((self, disclose.protocols).into())
            }
            _ => {
                DidExchangeState::Completed(self)
            }
        })
=======
    fn handle_send_ping(&self, comment: Option<String>, agent_info: &AgentInfo) -> VcxResult<()> {
        let ping =
            Ping::create()
                .request_response()
                .set_comment(comment);

        agent_info.send_message(&ping.to_a2a_message(), &self.did_doc).ok();
        Ok(())
>>>>>>> 92d58784
    }

    fn handle_ping(&self, ping: &Ping, agent_info: &AgentInfo) -> VcxResult<()> {
        _handle_ping(ping, agent_info, &self.did_doc)
    }

    fn handle_discover_features(&self, query: Option<String>, comment: Option<String>, agent_info: &AgentInfo) -> VcxResult<()> {
        let query_ =
            Query::create()
                .set_query(query)
                .set_comment(comment);

        agent_info.send_message(&query_.to_a2a_message(), &self.did_doc)
    }

    fn handle_discovery_query(&self, query: Query, agent_info: &AgentInfo) -> VcxResult<()> {
        let protocols = ProtocolRegistry::init().get_protocols_for_query(query.query.as_ref().map(String::as_str));

        let disclose = Disclose::create()
            .set_protocols(protocols)
            .set_thread_id(query.id.0.clone());

        agent_info.send_message(&disclose.to_a2a_message(), &self.did_doc)
    }

    fn handle_discovery_disclose(&self, disclose: &Disclose) -> VcxResult<()> {
        println!("Received protocols:{:?}", disclose.protocols);
        Ok(())
    }
}

fn _handle_ping(ping: &Ping, agent_info: &AgentInfo, did_doc: &DidDoc) -> VcxResult<()> {
    if ping.response_requested {
        let ping_response = PingResponse::create().set_thread_id(
            ping.thread.as_ref().and_then(|thread| thread.thid.clone()).unwrap_or(ping.id.0.clone()));
        agent_info.send_message(&ping_response.to_a2a_message(), did_doc)?;
    }
    Ok(())
}

impl DidExchangeSM {
    pub fn new(actor: Actor, source_id: &str) -> Self {
        match actor {
            Actor::Inviter => {
                DidExchangeSM {
                    source_id: source_id.to_string(),
                    state: ActorDidExchangeState::Inviter(DidExchangeState::Null(NullState {})),
                    agent_info: AgentInfo::default(),
                }
            }
            Actor::Invitee => {
                DidExchangeSM {
                    source_id: source_id.to_string(),
                    state: ActorDidExchangeState::Invitee(DidExchangeState::Null(NullState {})),
                    agent_info: AgentInfo::default()
                }
            }
        }
    }

    pub fn from(source_id: String, agent_info: AgentInfo, state: ActorDidExchangeState) -> Self {
        DidExchangeSM {
            source_id,
            agent_info,
            state,
        }
    }

    pub fn agent_info(&self) -> &AgentInfo {
        &self.agent_info
    }

    pub fn source_id(&self) -> &str {
        &self.source_id
    }

    pub fn state(&self) -> u32 {
        match self.state {
            ActorDidExchangeState::Inviter(ref state) | ActorDidExchangeState::Invitee(ref state) => state.code(),
        }
    }

    pub fn state_object<'a>(&'a self) -> &'a ActorDidExchangeState {
        &self.state
    }

    pub fn find_message_to_handle(&self, messages: HashMap<String, A2AMessage>) -> Option<(String, A2AMessage)> {
        trace!("DidExchangeSM::find_message_to_handle >>> messages: {:?}", messages);

        for (uid, message) in messages {
            match self.state {
                ActorDidExchangeState::Inviter(DidExchangeState::Invited(ref state)) => {
                    match message {
                        request @ A2AMessage::ConnectionRequest(_) => {
                            debug!("Inviter received ConnectionRequest message");
                            return Some((uid, request));
                        }
                        problem_report @ A2AMessage::ConnectionProblemReport(_) => {
                            debug!("Inviter received ProblemReport message");
                            return Some((uid, problem_report));
                        }
                        message @ _ => {
                            debug!("Inviter received unexpected message: {:?}", message);
                        }
                    }
                }
                ActorDidExchangeState::Invitee(DidExchangeState::Requested(ref state)) => {
                    match message {
                        response @ A2AMessage::ConnectionResponse(_) => {
                            debug!("Invitee received ConnectionResponse message");
                            return Some((uid, response));
                        }
                        problem_report @ A2AMessage::ConnectionProblemReport(_) => {
                            debug!("Invitee received ProblemReport message");
                            return Some((uid, problem_report));
                        }
                        message @ _ => {
                            debug!("Invitee received unexpected message: {:?}", message);
                        }
                    }
                }
                ActorDidExchangeState::Inviter(DidExchangeState::Responded(ref state)) => {
                    match message {
                        ack @ A2AMessage::Ack(_) => {
                            debug!("Ack message received");
                            return Some((uid, ack));
                        }
                        ping @ A2AMessage::Ping(_) => {
                            debug!("Ping message received");
                            return Some((uid, ping));
                        }
                        problem_report @ A2AMessage::ConnectionProblemReport(_) => {
                            debug!("ProblemReport message received");
                            return Some((uid, problem_report));
                        }
                        message @ _ => {
                            debug!("Unexpected message received in Responded state: {:?}", message);
                        }
                    }
                }
                ActorDidExchangeState::Invitee(DidExchangeState::Completed(ref state)) |
                ActorDidExchangeState::Inviter(DidExchangeState::Completed(ref state)) => {
                    match message {
                        ping @ A2AMessage::Ping(_) => {
                            debug!("Ping message received");
                            return Some((uid, ping));
                        }
<<<<<<< HEAD
                        query @ A2AMessage::Query(_) => {
                            debug!("Query message received");
                            return Some((uid, query));
                        }
                        disclose @ A2AMessage::Disclose(_) => {
                            debug!("Disclose message received");
                            return Some((uid, disclose));
=======
                        ping_response @ A2AMessage::PingResponse(_) => {
                            debug!("PingResponse message received");
                            return Some((uid, ping_response));
>>>>>>> 92d58784
                        }
                        message @ _ => {
                            debug!("Unexpected message received in Completed state: {:?}", message);
                        }
                    }
                }
                _ => {
                    debug!("Unexpected message received: message: {:?}", message);
                }
            }
        }

        None
    }

    pub fn step(self, message: DidExchangeMessages) -> VcxResult<DidExchangeSM> {
        trace!("DidExchangeStateSM::step >>> message: {:?}", message);

        let DidExchangeSM { source_id, mut agent_info, state } = self;

        let state = match state {
            ActorDidExchangeState::Inviter(state) => {
                match state {
                    DidExchangeState::Null(state) => {
                        match message {
                            DidExchangeMessages::Connect() => {
                                agent_info = agent_info.create_agent()?;

                                let invite: Invitation = Invitation::create()
                                    .set_label(source_id.to_string())
                                    .set_service_endpoint(agent_info.agency_endpoint()?)
                                    .set_recipient_keys(agent_info.recipient_keys())
                                    .set_routing_keys(agent_info.routing_keys()?);

                                ActorDidExchangeState::Inviter(DidExchangeState::Invited((state, invite).into()))
                            }
                            _ => {
                                ActorDidExchangeState::Inviter(DidExchangeState::Null(state))
                            }
                        }
                    }
                    DidExchangeState::Invited(state) => {
                        match message {
                            DidExchangeMessages::ExchangeRequestReceived(request) => {
                                match state.handle_connection_request(&request, &agent_info) {
                                    Ok((response, new_agent_info)) => {
                                        let prev_agent_info = agent_info.clone();
                                        agent_info = new_agent_info;
                                        ActorDidExchangeState::Inviter(DidExchangeState::Responded((state, request, response, prev_agent_info).into()))
                                    }
                                    Err(err) => {
                                        let problem_report = ProblemReport::create()
                                            .set_problem_code(ProblemCode::RequestProcessingError)
                                            .set_explain(err.to_string())
                                            .set_thread_id(request.id.0.clone());

                                        agent_info.send_message(&problem_report.to_a2a_message(), &request.connection.did_doc).ok(); // IS is possible?
                                        ActorDidExchangeState::Inviter(DidExchangeState::Null((state, problem_report).into()))
                                    }
                                }
                            }
                            DidExchangeMessages::ProblemReportReceived(problem_report) => {
                                ActorDidExchangeState::Inviter(DidExchangeState::Null((state, problem_report).into()))
                            }
                            _ => {
                                ActorDidExchangeState::Inviter(DidExchangeState::Invited(state))
                            }
                        }
                    }
                    DidExchangeState::Requested(state) => {
                        ActorDidExchangeState::Inviter(DidExchangeState::Requested(state))
                    }
                    DidExchangeState::Responded(state) => {
                        match message {
                            DidExchangeMessages::AckReceived(ack) => {
                                ActorDidExchangeState::Inviter(DidExchangeState::Completed((state, ack).into()))
                            }
                            DidExchangeMessages::PingReceived(ping) => {
                                state.handle_ping(&ping, &agent_info)?;
                                ActorDidExchangeState::Inviter(DidExchangeState::Completed((state, ping).into()))
                            }
                            DidExchangeMessages::ProblemReportReceived(problem_report) => {
                                ActorDidExchangeState::Inviter(DidExchangeState::Null((state, problem_report).into()))
                            }
                            _ => {
                                ActorDidExchangeState::Inviter(DidExchangeState::Responded(state))
                            }
                        }
                    }
                    DidExchangeState::Completed(state) => {
<<<<<<< HEAD
                        ActorDidExchangeState::Inviter(state.handle_message(message, &agent_info)?)
=======
                        match message {
                            DidExchangeMessages::SendPing(comment) => {
                                state.handle_send_ping(comment, &agent_info)?;
                                ActorDidExchangeState::Inviter(DidExchangeState::Completed(state))
                            }
                            DidExchangeMessages::PingReceived(ping) => {
                                state.handle_ping(&ping, &agent_info)?;
                                ActorDidExchangeState::Inviter(DidExchangeState::Completed(state))
                            }
                            DidExchangeMessages::PingResponseReceived(ping_response) => {
                                ActorDidExchangeState::Inviter(DidExchangeState::Completed(state))
                            }
                            _ => {
                                ActorDidExchangeState::Inviter(DidExchangeState::Completed(state))
                            }
                        }
>>>>>>> 92d58784
                    }
                }
            }
            ActorDidExchangeState::Invitee(state) => {
                match state {
                    DidExchangeState::Null(state) => {
                        match message {
                            DidExchangeMessages::InvitationReceived(invitation) => {
                                ActorDidExchangeState::Invitee(DidExchangeState::Invited((state, invitation).into()))
                            }
                            _ => {
                                ActorDidExchangeState::Invitee(DidExchangeState::Null(state))
                            }
                        }
                    }
                    DidExchangeState::Invited(state) => {
                        match message {
                            DidExchangeMessages::Connect() => {
                                agent_info = agent_info.create_agent()?;

                                let request = Request::create()
                                    .set_label(source_id.to_string())
                                    .set_did(agent_info.pw_did.to_string())
                                    .set_service_endpoint(agent_info.agency_endpoint()?)
                                    .set_keys(agent_info.recipient_keys(), agent_info.routing_keys()?);

                                agent_info.send_message(&request.to_a2a_message(), &DidDoc::from(state.invitation.clone()))?;
                                ActorDidExchangeState::Invitee(DidExchangeState::Requested((state, request).into()))
                            }
                            DidExchangeMessages::ProblemReportReceived(problem_report) => {
                                ActorDidExchangeState::Invitee(DidExchangeState::Null((state, problem_report).into()))
                            }
                            _ => {
                                ActorDidExchangeState::Invitee(DidExchangeState::Invited(state))
                            }
                        }
                    }
                    DidExchangeState::Requested(state) => {
                        match message {
                            DidExchangeMessages::ExchangeResponseReceived(response) => {
                                match state.handle_connection_response(response, &agent_info) {
                                    Ok(response) => {
                                        ActorDidExchangeState::Invitee(DidExchangeState::Completed((state, response).into()))
                                    }
                                    Err(err) => {
                                        let problem_report = ProblemReport::create()
                                            .set_problem_code(ProblemCode::ResponseProcessingError)
                                            .set_explain(err.to_string())
                                            .set_thread_id(state.request.id.0.clone());
                                        agent_info.send_message(&problem_report.to_a2a_message(), &state.did_doc).ok();
                                        ActorDidExchangeState::Invitee(DidExchangeState::Null((state, problem_report).into()))
                                    }
                                }
                            }
                            DidExchangeMessages::ProblemReportReceived(problem_report) => {
                                ActorDidExchangeState::Invitee(DidExchangeState::Null((state, problem_report).into()))
                            }
                            _ => {
                                ActorDidExchangeState::Invitee(DidExchangeState::Requested(state))
                            }
                        }
                    }
                    DidExchangeState::Responded(state) => {
                        ActorDidExchangeState::Invitee(DidExchangeState::Responded(state))
                    }
                    DidExchangeState::Completed(state) => {
<<<<<<< HEAD
                        ActorDidExchangeState::Invitee(state.handle_message(message, &agent_info)?)
=======
                        match message {
                            DidExchangeMessages::SendPing(comment) => {
                                state.handle_send_ping(comment, &agent_info)?;
                                ActorDidExchangeState::Invitee(DidExchangeState::Completed(state))
                            }
                            DidExchangeMessages::PingReceived(ping) => {
                                state.handle_ping(&ping, &agent_info)?;
                                ActorDidExchangeState::Invitee(DidExchangeState::Completed(state))
                            }
                            DidExchangeMessages::PingResponseReceived(ping_response) => {
                                ActorDidExchangeState::Invitee(DidExchangeState::Completed(state))
                            }
                            _ => {
                                ActorDidExchangeState::Invitee(DidExchangeState::Completed(state))
                            }
                        }
>>>>>>> 92d58784
                    }
                }
            }
        };
        Ok(DidExchangeSM { source_id, agent_info, state })
    }

    pub fn did_doc(&self) -> Option<DidDoc> {
        match self.state {
            ActorDidExchangeState::Inviter(ref state) =>
                match state {
                    DidExchangeState::Null(_) => None,
                    DidExchangeState::Invited(ref state) => Some(DidDoc::from(state.invitation.clone())),
                    DidExchangeState::Requested(ref state) => Some(state.did_doc.clone()),
                    DidExchangeState::Responded(ref state) => Some(state.did_doc.clone()),
                    DidExchangeState::Completed(ref state) => Some(state.did_doc.clone()),
                },
            ActorDidExchangeState::Invitee(ref state) =>
                match state {
                    DidExchangeState::Null(_) => None,
                    DidExchangeState::Invited(ref state) => Some(DidDoc::from(state.invitation.clone())),
                    DidExchangeState::Requested(ref state) => Some(state.did_doc.clone()),
                    DidExchangeState::Responded(ref state) => Some(state.did_doc.clone()),
                    DidExchangeState::Completed(ref state) => Some(state.did_doc.clone()),
                }
        }
    }

    pub fn get_invitation(&self) -> Option<&Invitation> {
        match self.state {
            ActorDidExchangeState::Inviter(DidExchangeState::Invited(ref state)) |
            ActorDidExchangeState::Invitee(DidExchangeState::Invited(ref state)) => Some(&state.invitation),
            _ => None
        }
    }

    pub fn get_protocols(&self) -> Option<&Vec<ProtocolDescriptor>> {
        match self.state {
            ActorDidExchangeState::Inviter(DidExchangeState::Completed(ref state)) |
            ActorDidExchangeState::Invitee(DidExchangeState::Completed(ref state)) => state.protocols.as_ref(),
            _ => None
        }
    }

    pub fn remote_did(&self) -> VcxResult<String> {
        self.did_doc()
            .map(|did_doc: DidDoc| did_doc.id.clone())
            .ok_or(VcxError::from_msg(VcxErrorKind::NotReady, "Remote Connection DID is not set"))
    }

    pub fn remote_vk(&self) -> VcxResult<String> {
        self.did_doc()
            .and_then(|did_doc| did_doc.recipient_keys().get(0).cloned())
            .ok_or(VcxError::from_msg(VcxErrorKind::NotReady, "Remote Connection Verkey is not set"))
    }

    pub fn prev_agent_info(&self) -> Option<&AgentInfo> {
        match self.state {
            ActorDidExchangeState::Inviter(DidExchangeState::Responded(ref state)) => Some(&state.prev_agent_info),
            _ => None
        }
    }

    pub fn actor(&self) -> Actor {
        match self.state {
            ActorDidExchangeState::Inviter(_) => Actor::Inviter,
            ActorDidExchangeState::Invitee(_) => Actor::Invitee
        }
    }

    pub fn add_pending_messages(&mut self, messages: HashMap<MessageId, String>) {
        match self.state {
            ActorDidExchangeState::Inviter(DidExchangeState::Completed(ref mut state)) |
            ActorDidExchangeState::Invitee(DidExchangeState::Completed(ref mut state)) => {
                state.pending_messages.extend(messages)
            }
            _ => {}
        };
    }

    pub fn remove_pending_message(&mut self, id: MessageId) -> VcxResult<()> {
        match self.state {
            ActorDidExchangeState::Inviter(DidExchangeState::Completed(ref mut state)) |
            ActorDidExchangeState::Invitee(DidExchangeState::Completed(ref mut state)) => {
                if let Some(uid) = state.pending_messages.remove(&id) {
                    return self.agent_info.update_message_status(uid);
                }
            }
            _ => {}
        };
        Ok(())
    }
}

#[derive(Debug, Clone, Serialize, Deserialize, PartialEq)]
pub enum Actor {
    Inviter,
    Invitee
}

#[cfg(test)]
pub mod test {
    use super::*;

    use v3::test::source_id;
    use v3::test::setup::{TestModeSetup, AgencyModeSetup};
    use v3::messages::connection::invite::tests::_invitation;
    use v3::messages::connection::request::tests::_request;
    use v3::messages::connection::response::tests::_signed_response;
    use v3::messages::connection::problem_report::tests::_problem_report;
    use v3::messages::trust_ping::ping::tests::_ping;
    use v3::messages::ack::tests::_ack;
    use v3::messages::discovery::query::tests::_query;
    use v3::messages::discovery::disclose::tests::_disclose;

    pub mod inviter {
        use super::*;

        pub fn inviter_sm() -> DidExchangeSM {
            DidExchangeSM::new(Actor::Inviter, &source_id())
        }

        impl DidExchangeSM {
            fn to_inviter_invited_state(mut self) -> DidExchangeSM {
                self = self.step(DidExchangeMessages::Connect()).unwrap();
                self
            }

            fn to_inviter_responded_state(mut self) -> DidExchangeSM {
                self = self.step(DidExchangeMessages::Connect()).unwrap();
                self = self.step(DidExchangeMessages::ExchangeRequestReceived(_request())).unwrap();
                self
            }

            fn to_inviter_completed_state(mut self) -> DidExchangeSM {
                self = self.step(DidExchangeMessages::Connect()).unwrap();
                self = self.step(DidExchangeMessages::ExchangeRequestReceived(_request())).unwrap();
                self = self.step(DidExchangeMessages::AckReceived(_ack())).unwrap();
                self
            }
        }

        mod new {
            use super::*;

            #[test]
            fn test_inviter_new() {
                let _setup = TestModeSetup::init();

                let inviter_sm = inviter_sm();

                assert_match!(ActorDidExchangeState::Inviter(DidExchangeState::Null(_)), inviter_sm.state);
                assert_eq!(source_id(), inviter_sm.source_id());
            }
        }

        mod step {
            use super::*;

            #[test]
            fn test_did_exchange_init() {
                let _setup = AgencyModeSetup::init();

                let did_exchange_sm = inviter_sm();
                assert_match!(ActorDidExchangeState::Inviter(DidExchangeState::Null(_)), did_exchange_sm.state);
            }

            #[test]
            fn test_did_exchange_handle_connect_message_from_null_state() {
                let _setup = AgencyModeSetup::init();

                let mut did_exchange_sm = inviter_sm();

                did_exchange_sm = did_exchange_sm.step(DidExchangeMessages::Connect()).unwrap();

                assert_match!(ActorDidExchangeState::Inviter(DidExchangeState::Invited(_)), did_exchange_sm.state);
            }

            #[test]
            fn test_did_exchange_handle_other_messages_from_null_state() {
                let _setup = AgencyModeSetup::init();

                let mut did_exchange_sm = inviter_sm();

                did_exchange_sm = did_exchange_sm.step(DidExchangeMessages::AckReceived(_ack())).unwrap();
                assert_match!(ActorDidExchangeState::Inviter(DidExchangeState::Null(_)), did_exchange_sm.state);

                did_exchange_sm = did_exchange_sm.step(DidExchangeMessages::ProblemReportReceived(_problem_report())).unwrap();
                assert_match!(ActorDidExchangeState::Inviter(DidExchangeState::Null(_)), did_exchange_sm.state);
            }

            #[test]
            fn test_did_exchange_handle_exchange_request_message_from_invited_state() {
                let _setup = AgencyModeSetup::init();

                let mut did_exchange_sm = inviter_sm();

                did_exchange_sm = did_exchange_sm.step(DidExchangeMessages::Connect()).unwrap();
                did_exchange_sm = did_exchange_sm.step(DidExchangeMessages::ExchangeRequestReceived(_request())).unwrap();

                assert_match!(ActorDidExchangeState::Inviter(DidExchangeState::Responded(_)), did_exchange_sm.state);
            }

            #[test]
            fn test_did_exchange_handle_invalid_exchange_request_message_from_invited_state() {
                let _setup = AgencyModeSetup::init();

                let mut did_exchange_sm = inviter_sm();

                did_exchange_sm = did_exchange_sm.step(DidExchangeMessages::Connect()).unwrap();

                let mut request = _request();
                request.connection.did_doc = DidDoc::default();

                did_exchange_sm = did_exchange_sm.step(DidExchangeMessages::ExchangeRequestReceived(request)).unwrap();

                assert_match!(ActorDidExchangeState::Inviter(DidExchangeState::Null(_)), did_exchange_sm.state);
            }

            #[test]
            fn test_did_exchange_handle_problem_report_message_from_invited_state() {
                let _setup = AgencyModeSetup::init();

                let mut did_exchange_sm = inviter_sm();

                did_exchange_sm = did_exchange_sm.step(DidExchangeMessages::Connect()).unwrap();
                did_exchange_sm = did_exchange_sm.step(DidExchangeMessages::ProblemReportReceived(_problem_report())).unwrap();

                assert_match!(ActorDidExchangeState::Inviter(DidExchangeState::Null(_)), did_exchange_sm.state);
            }

            #[test]
            fn test_did_exchange_handle_other_messages_from_invited_state() {
                let _setup = AgencyModeSetup::init();

                let mut did_exchange_sm = inviter_sm();

                did_exchange_sm = did_exchange_sm.step(DidExchangeMessages::Connect()).unwrap();

                did_exchange_sm = did_exchange_sm.step(DidExchangeMessages::Connect()).unwrap();
                assert_match!(ActorDidExchangeState::Inviter(DidExchangeState::Invited(_)), did_exchange_sm.state);

                did_exchange_sm = did_exchange_sm.step(DidExchangeMessages::AckReceived(_ack())).unwrap();
                assert_match!(ActorDidExchangeState::Inviter(DidExchangeState::Invited(_)), did_exchange_sm.state);
            }

            #[test]
            fn test_did_exchange_handle_ack_message_from_responded_state() {
                let _setup = AgencyModeSetup::init();

                let mut did_exchange_sm = inviter_sm();

                did_exchange_sm = did_exchange_sm.step(DidExchangeMessages::Connect()).unwrap();
                did_exchange_sm = did_exchange_sm.step(DidExchangeMessages::ExchangeRequestReceived(_request())).unwrap();
                did_exchange_sm = did_exchange_sm.step(DidExchangeMessages::AckReceived(_ack())).unwrap();


                assert_match!(ActorDidExchangeState::Inviter(DidExchangeState::Completed(_)), did_exchange_sm.state);
            }

            #[test]
            fn test_did_exchange_handle_ping_message_from_responded_state() {
                let _setup = AgencyModeSetup::init();

                let mut did_exchange_sm = inviter_sm();

                did_exchange_sm = did_exchange_sm.step(DidExchangeMessages::Connect()).unwrap();
                did_exchange_sm = did_exchange_sm.step(DidExchangeMessages::ExchangeRequestReceived(_request())).unwrap();
                did_exchange_sm = did_exchange_sm.step(DidExchangeMessages::PingReceived(_ping())).unwrap();

                assert_match!(ActorDidExchangeState::Inviter(DidExchangeState::Completed(_)), did_exchange_sm.state);
            }

            #[test]
            fn test_did_exchange_handle_problem_report_message_from_responded_state() {
                let _setup = AgencyModeSetup::init();

                let mut did_exchange_sm = inviter_sm();

                did_exchange_sm = did_exchange_sm.step(DidExchangeMessages::Connect()).unwrap();
                did_exchange_sm = did_exchange_sm.step(DidExchangeMessages::ExchangeRequestReceived(_request())).unwrap();
                did_exchange_sm = did_exchange_sm.step(DidExchangeMessages::ProblemReportReceived(_problem_report())).unwrap();

                assert_match!(ActorDidExchangeState::Inviter(DidExchangeState::Null(_)), did_exchange_sm.state);
            }

            #[test]
            fn test_did_exchange_handle_other_messages_from_responded_state() {
                let _setup = AgencyModeSetup::init();

                let mut did_exchange_sm = inviter_sm();

                did_exchange_sm = did_exchange_sm.step(DidExchangeMessages::Connect()).unwrap();
                did_exchange_sm = did_exchange_sm.step(DidExchangeMessages::ExchangeRequestReceived(_request())).unwrap();
                did_exchange_sm = did_exchange_sm.step(DidExchangeMessages::Connect()).unwrap();

                assert_match!(ActorDidExchangeState::Inviter(DidExchangeState::Responded(_)), did_exchange_sm.state);
            }

            #[test]
            fn test_did_exchange_handle_disclose_from_completed_state() {
                let _setup = AgencyModeSetup::init();

                let mut did_exchange_sm = inviter_sm();

                did_exchange_sm = did_exchange_sm.step(DidExchangeMessages::Connect()).unwrap();
                did_exchange_sm = did_exchange_sm.step(DidExchangeMessages::ExchangeRequestReceived(_request())).unwrap();
                did_exchange_sm = did_exchange_sm.step(DidExchangeMessages::AckReceived(_ack())).unwrap();

                assert!(did_exchange_sm.get_protocols().is_none());

                did_exchange_sm = did_exchange_sm.step(DidExchangeMessages::DiscloseReceived(_disclose())).unwrap();
                assert_match!(ActorDidExchangeState::Inviter(DidExchangeState::Completed(_)), did_exchange_sm.state);

                assert!(did_exchange_sm.get_protocols().is_some());
            }

            #[test]
            fn test_did_exchange_handle_any_message_from_completed_state() {
                let _setup = AgencyModeSetup::init();

                let mut did_exchange_sm = inviter_sm();

                did_exchange_sm = did_exchange_sm.step(DidExchangeMessages::Connect()).unwrap();
                did_exchange_sm = did_exchange_sm.step(DidExchangeMessages::ExchangeRequestReceived(_request())).unwrap();
                did_exchange_sm = did_exchange_sm.step(DidExchangeMessages::AckReceived(_ack())).unwrap();

                did_exchange_sm = did_exchange_sm.step(DidExchangeMessages::AckReceived(_ack())).unwrap();
                assert_match!(ActorDidExchangeState::Inviter(DidExchangeState::Completed(_)), did_exchange_sm.state);

                did_exchange_sm = did_exchange_sm.step(DidExchangeMessages::PingReceived(_ping())).unwrap();
                assert_match!(ActorDidExchangeState::Inviter(DidExchangeState::Completed(_)), did_exchange_sm.state);

                did_exchange_sm = did_exchange_sm.step(DidExchangeMessages::ProblemReportReceived(_problem_report())).unwrap();
                assert_match!(ActorDidExchangeState::Inviter(DidExchangeState::Completed(_)), did_exchange_sm.state);
            }
        }

        mod find_message_to_handle {
            use super::*;

            #[test]
            fn test_find_message_to_handle_from_null_state() {
                let _setup = AgencyModeSetup::init();

                let connection = inviter_sm();

                // No messages
                {
                    let messages = map!(
                    "key_1".to_string() => A2AMessage::ConnectionRequest(_request()),
                    "key_2".to_string() => A2AMessage::ConnectionResponse(_signed_response()),
                    "key_3".to_string() => A2AMessage::ConnectionProblemReport(_problem_report()),
                    "key_4".to_string() => A2AMessage::Ping(_ping()),
                    "key_5".to_string() => A2AMessage::Ack(_ack())
                );

                    assert!(connection.find_message_to_handle(messages).is_none());
                }
            }

            #[test]
            fn test_find_message_to_handle_from_invited_state() {
                let _setup = AgencyModeSetup::init();

                let connection = inviter_sm().to_inviter_invited_state();

                // Connection Request
                {
                    let messages = map!(
                        "key_1".to_string() => A2AMessage::Ping(_ping()),
                        "key_2".to_string() => A2AMessage::ConnectionRequest(_request()),
                        "key_3".to_string() => A2AMessage::ConnectionResponse(_signed_response())
                    );

                    let (uid, message) = connection.find_message_to_handle(messages).unwrap();
                    assert_eq!("key_2", uid);
                    assert_match!(A2AMessage::ConnectionRequest(_), message);
                }

                // Connection Problem Report
                {
                    let messages = map!(
                        "key_1".to_string() => A2AMessage::Ping(_ping()),
                        "key_2".to_string() => A2AMessage::Ack(_ack()),
                        "key_3".to_string() => A2AMessage::ConnectionProblemReport(_problem_report())
                    );

                    let (uid, message) = connection.find_message_to_handle(messages).unwrap();
                    assert_eq!("key_3", uid);
                    assert_match!(A2AMessage::ConnectionProblemReport(_), message);
                }

                // No messages
                {
                    let messages = map!(
                        "key_1".to_string() => A2AMessage::Ping(_ping()),
                        "key_2".to_string() => A2AMessage::Ack(_ack())
                    );

                    assert!(connection.find_message_to_handle(messages).is_none());
                }
            }

            #[test]
            fn test_find_message_to_handle_from_responded_state() {
                let _setup = AgencyModeSetup::init();

                let connection = inviter_sm().to_inviter_responded_state();

                // Ping
                {
                    let messages = map!(
                        "key_1".to_string() => A2AMessage::Ping(_ping()),
                        "key_2".to_string() => A2AMessage::ConnectionRequest(_request()),
                        "key_3".to_string() => A2AMessage::ConnectionResponse(_signed_response())
                    );

                    let (uid, message) = connection.find_message_to_handle(messages).unwrap();
                    assert_eq!("key_1", uid);
                    assert_match!(A2AMessage::Ping(_), message);
                }

                // Ack
                {
                    let messages = map!(
                        "key_1".to_string() => A2AMessage::ConnectionRequest(_request()),
                        "key_2".to_string() => A2AMessage::Ack(_ack()),
                        "key_3".to_string() => A2AMessage::ConnectionResponse(_signed_response())
                    );

                    let (uid, message) = connection.find_message_to_handle(messages).unwrap();
                    assert_eq!("key_2", uid);
                    assert_match!(A2AMessage::Ack(_), message);
                }

                // Connection Problem Report
                {
                    let messages = map!(
                        "key_1".to_string() => A2AMessage::ConnectionRequest(_request()),
                        "key_2".to_string() => A2AMessage::ConnectionProblemReport(_problem_report())
                    );

                    let (uid, message) = connection.find_message_to_handle(messages).unwrap();
                    assert_eq!("key_2", uid);
                    assert_match!(A2AMessage::ConnectionProblemReport(_), message);
                }

                // No messages
                {
                    let messages = map!(
                        "key_1".to_string() => A2AMessage::ConnectionRequest(_request()),
                        "key_2".to_string() => A2AMessage::ConnectionResponse(_signed_response())
                    );

                    assert!(connection.find_message_to_handle(messages).is_none());
                }
            }

            #[test]
            fn test_find_message_to_handle_from_completed_state() {
                let _setup = AgencyModeSetup::init();

                let connection = inviter_sm().to_inviter_completed_state();

                // Ping
                {
                    let messages = map!(
                        "key_1".to_string() => A2AMessage::ConnectionRequest(_request()),
                        "key_2".to_string() => A2AMessage::ConnectionResponse(_signed_response()),
                        "key_3".to_string() => A2AMessage::ConnectionProblemReport(_problem_report()),
                        "key_4".to_string() => A2AMessage::Ping(_ping()),
                        "key_5".to_string() => A2AMessage::Ack(_ack())
                    );

                    let (uid, message) = connection.find_message_to_handle(messages).unwrap();
                    assert_eq!("key_4", uid);
                    assert_match!(A2AMessage::Ping(_), message);
                }

                // Query
                {
                    let messages = map!(
                        "key_1".to_string() => A2AMessage::ConnectionRequest(_request()),
                        "key_2".to_string() => A2AMessage::ConnectionResponse(_signed_response()),
                        "key_3".to_string() => A2AMessage::Query(_query())
                    );

                    let (uid, message) = connection.find_message_to_handle(messages).unwrap();
                    assert_eq!("key_3", uid);
                    assert_match!(A2AMessage::Query(_), message);
                }

                // Disclose
                {
                    let messages = map!(
                        "key_1".to_string() => A2AMessage::ConnectionRequest(_request()),
                        "key_2".to_string() => A2AMessage::ConnectionResponse(_signed_response()),
                        "key_3".to_string() => A2AMessage::Disclose(_disclose())
                    );

                    let (uid, message) = connection.find_message_to_handle(messages).unwrap();
                    assert_eq!("key_3", uid);
                    assert_match!(A2AMessage::Disclose(_), message);
                }
            }
        }

        mod get_state {
            use super::*;

            #[test]
            fn test_get_state() {
                let _setup = TestModeSetup::init();

                assert_eq!(VcxStateType::VcxStateInitialized as u32, inviter_sm().state());
                assert_eq!(VcxStateType::VcxStateOfferSent as u32, inviter_sm().to_inviter_invited_state().state());
                assert_eq!(VcxStateType::VcxStateRequestReceived as u32, inviter_sm().to_inviter_responded_state().state());
                assert_eq!(VcxStateType::VcxStateAccepted as u32, inviter_sm().to_inviter_completed_state().state());
            }
        }
    }

    pub mod invitee {
        use super::*;

        use v3::messages::connection::did_doc::tests::_service_endpoint;
        use ::utils::libindy::tests::create_key;

        pub fn invitee_sm() -> DidExchangeSM {
            DidExchangeSM::new(Actor::Invitee, &source_id())
        }

        impl DidExchangeSM {
            pub fn to_invitee_invited_state(mut self) -> DidExchangeSM {
                self = self.step(DidExchangeMessages::InvitationReceived(_invitation())).unwrap();
                self
            }

            pub fn to_invitee_requested_state(mut self) -> DidExchangeSM {
                self = self.step(DidExchangeMessages::InvitationReceived(_invitation())).unwrap();
                self = self.step(DidExchangeMessages::Connect()).unwrap();
                self
            }

            pub fn to_invitee_completed_state(mut self, wallet_handle: i32) -> DidExchangeSM {
                let key = create_key(wallet_handle, Some(::utils::libindy::tests::test_setup::TRUSTEE_SEED));
                let invitation = Invitation::default().set_recipient_keys(vec![key.clone()]);

                self = self.step(DidExchangeMessages::InvitationReceived(invitation)).unwrap();
                self = self.step(DidExchangeMessages::Connect()).unwrap();
                self = self.step(DidExchangeMessages::ExchangeResponseReceived(_response(&key))).unwrap();
                self = self.step(DidExchangeMessages::AckReceived(_ack())).unwrap();
                self
            }
        }

        fn _response(key: &str) -> SignedResponse {
            Response::default()
                .set_service_endpoint(_service_endpoint())
                .set_keys(vec![key.to_string()], vec![])
                .set_thread_id(_request().id.0.clone())
                .encode(&key).unwrap()
        }

        mod new {
            use super::*;

            #[test]
            fn test_invitee_new() {
                let _setup = TestModeSetup::init();

                let invitee_sm = invitee_sm();

                assert_match!(ActorDidExchangeState::Invitee(DidExchangeState::Null(_)), invitee_sm.state);
                assert_eq!(source_id(), invitee_sm.source_id());
            }
        }

        mod step {
            use super::*;

            #[test]
            fn test_did_exchange_init() {
                let _setup = AgencyModeSetup::init();

                let did_exchange_sm = invitee_sm();

                assert_match!(ActorDidExchangeState::Invitee(DidExchangeState::Null(_)), did_exchange_sm.state);
            }

            #[test]
            fn test_did_exchange_handle_invite_message_from_null_state() {
                let _setup = AgencyModeSetup::init();

                let mut did_exchange_sm = invitee_sm();

                did_exchange_sm = did_exchange_sm.step(DidExchangeMessages::InvitationReceived(_invitation())).unwrap();

                assert_match!(ActorDidExchangeState::Invitee(DidExchangeState::Invited(_)), did_exchange_sm.state);
            }

            #[test]
            fn test_did_exchange_handle_other_message_from_null_state() {
                let _setup = AgencyModeSetup::init();

                let mut did_exchange_sm = invitee_sm();

                did_exchange_sm = did_exchange_sm.step(DidExchangeMessages::Connect()).unwrap();
                assert_match!(ActorDidExchangeState::Invitee(DidExchangeState::Null(_)), did_exchange_sm.state);

                did_exchange_sm = did_exchange_sm.step(DidExchangeMessages::AckReceived(_ack())).unwrap();
                assert_match!(ActorDidExchangeState::Invitee(DidExchangeState::Null(_)), did_exchange_sm.state);
            }

            #[test]
            fn test_did_exchange_handle_connect_message_from_invited_state() {
                let _setup = AgencyModeSetup::init();

                let mut did_exchange_sm = invitee_sm();

                did_exchange_sm = did_exchange_sm.step(DidExchangeMessages::InvitationReceived(_invitation())).unwrap();
                did_exchange_sm = did_exchange_sm.step(DidExchangeMessages::Connect()).unwrap();

                assert_match!(ActorDidExchangeState::Invitee(DidExchangeState::Requested(_)), did_exchange_sm.state);
            }

            #[test]
            fn test_did_exchange_handle_problem_report_message_from_invited_state() {
                let _setup = AgencyModeSetup::init();

                let mut did_exchange_sm = invitee_sm();

                did_exchange_sm = did_exchange_sm.step(DidExchangeMessages::InvitationReceived(_invitation())).unwrap();
                did_exchange_sm = did_exchange_sm.step(DidExchangeMessages::ProblemReportReceived(_problem_report())).unwrap();

                assert_match!(ActorDidExchangeState::Invitee(DidExchangeState::Null(_)), did_exchange_sm.state);
            }

            #[test]
            fn test_did_exchange_handle_other_messages_from_invited_state() {
                let _setup = AgencyModeSetup::init();

                let mut did_exchange_sm = invitee_sm();

                did_exchange_sm = did_exchange_sm.step(DidExchangeMessages::InvitationReceived(_invitation())).unwrap();

                did_exchange_sm = did_exchange_sm.step(DidExchangeMessages::AckReceived(_ack())).unwrap();
                assert_match!(ActorDidExchangeState::Invitee(DidExchangeState::Invited(_)), did_exchange_sm.state);

                did_exchange_sm = did_exchange_sm.step(DidExchangeMessages::ExchangeRequestReceived(_request())).unwrap();
                assert_match!(ActorDidExchangeState::Invitee(DidExchangeState::Invited(_)), did_exchange_sm.state);
            }

            #[test]
            fn test_did_exchange_handle_response_message_from_requested_state() {
                let _setup = AgencyModeSetup::init();

                let key = create_key(_setup.wallet_handle, Some(::utils::libindy::tests::test_setup::TRUSTEE_SEED));

                let mut did_exchange_sm = invitee_sm();

                let invitation = Invitation::default().set_recipient_keys(vec![key.clone()]);

                did_exchange_sm = did_exchange_sm.step(DidExchangeMessages::InvitationReceived(invitation)).unwrap();
                did_exchange_sm = did_exchange_sm.step(DidExchangeMessages::Connect()).unwrap();
                did_exchange_sm = did_exchange_sm.step(DidExchangeMessages::ExchangeResponseReceived(_response(&key))).unwrap();

                assert_match!(ActorDidExchangeState::Invitee(DidExchangeState::Completed(_)), did_exchange_sm.state);
            }

            #[test]
            fn test_did_exchange_handle_invalid_response_message_from_requested_state() {
                let _setup = AgencyModeSetup::init();

                let mut did_exchange_sm = invitee_sm();

                did_exchange_sm = did_exchange_sm.step(DidExchangeMessages::InvitationReceived(_invitation())).unwrap();
                did_exchange_sm = did_exchange_sm.step(DidExchangeMessages::Connect()).unwrap();

                let mut signed_response = _signed_response();
                signed_response.connection_sig.signature = String::from("other");

                did_exchange_sm = did_exchange_sm.step(DidExchangeMessages::ExchangeResponseReceived(signed_response)).unwrap();

                assert_match!(ActorDidExchangeState::Invitee(DidExchangeState::Null(_)), did_exchange_sm.state);
            }

            #[test]
            fn test_did_exchange_handle_problem_report_message_from_requested_state() {
                let _setup = AgencyModeSetup::init();

                let mut did_exchange_sm = invitee_sm();

                did_exchange_sm = did_exchange_sm.step(DidExchangeMessages::InvitationReceived(_invitation())).unwrap();
                did_exchange_sm = did_exchange_sm.step(DidExchangeMessages::Connect()).unwrap();
                did_exchange_sm = did_exchange_sm.step(DidExchangeMessages::ProblemReportReceived(_problem_report())).unwrap();

                assert_match!(ActorDidExchangeState::Invitee(DidExchangeState::Null(_)), did_exchange_sm.state);
            }

            #[test]
            fn test_did_exchange_handle_other_messages_from_requested_state() {
                let _setup = AgencyModeSetup::init();

                let mut did_exchange_sm = invitee_sm();

                did_exchange_sm = did_exchange_sm.step(DidExchangeMessages::InvitationReceived(_invitation())).unwrap();
                did_exchange_sm = did_exchange_sm.step(DidExchangeMessages::Connect()).unwrap();

                did_exchange_sm = did_exchange_sm.step(DidExchangeMessages::AckReceived(_ack())).unwrap();
                assert_match!(ActorDidExchangeState::Invitee(DidExchangeState::Requested(_)), did_exchange_sm.state);

                did_exchange_sm = did_exchange_sm.step(DidExchangeMessages::PingReceived(_ping())).unwrap();
                assert_match!(ActorDidExchangeState::Invitee(DidExchangeState::Requested(_)), did_exchange_sm.state);
            }

            #[test]
            fn test_did_exchange_handle_messages_from_completed_state() {
                let _setup = AgencyModeSetup::init();

                let key = create_key(_setup.wallet_handle, Some(::utils::libindy::tests::test_setup::TRUSTEE_SEED));

                let mut did_exchange_sm = invitee_sm();

                let invitation = Invitation::default().set_recipient_keys(vec![key.clone()]);

                did_exchange_sm = did_exchange_sm.step(DidExchangeMessages::InvitationReceived(invitation)).unwrap();
                did_exchange_sm = did_exchange_sm.step(DidExchangeMessages::Connect()).unwrap();

                did_exchange_sm = did_exchange_sm.step(DidExchangeMessages::ExchangeResponseReceived(_response(&key))).unwrap();

                did_exchange_sm = did_exchange_sm.step(DidExchangeMessages::AckReceived(_ack())).unwrap();
                assert_match!(ActorDidExchangeState::Invitee(DidExchangeState::Completed(_)), did_exchange_sm.state);

                did_exchange_sm = did_exchange_sm.step(DidExchangeMessages::PingReceived(_ping())).unwrap();
                assert_match!(ActorDidExchangeState::Invitee(DidExchangeState::Completed(_)), did_exchange_sm.state);

                did_exchange_sm = did_exchange_sm.step(DidExchangeMessages::ProblemReportReceived(_problem_report())).unwrap();
                assert_match!(ActorDidExchangeState::Invitee(DidExchangeState::Completed(_)), did_exchange_sm.state);

                did_exchange_sm = did_exchange_sm.step(DidExchangeMessages::QueryReceived(_query())).unwrap();
                assert_match!(ActorDidExchangeState::Invitee(DidExchangeState::Completed(_)), did_exchange_sm.state);
            }
        }

        mod find_message_to_handle {
            use super::*;

            #[test]
            fn test_find_message_to_handle_from_invited_state() {
                let _setup = AgencyModeSetup::init();

                let connection = invitee_sm().to_invitee_invited_state();

                // No messages
                {
                    let messages = map!(
                        "key_1".to_string() => A2AMessage::ConnectionRequest(_request()),
                        "key_2".to_string() => A2AMessage::ConnectionResponse(_signed_response()),
                        "key_3".to_string() => A2AMessage::ConnectionProblemReport(_problem_report()),
                        "key_4".to_string() => A2AMessage::Ping(_ping()),
                        "key_5".to_string() => A2AMessage::Ack(_ack())
                    );

                    assert!(connection.find_message_to_handle(messages).is_none());
                }
            }

            #[test]
            fn test_find_message_to_handle_from_requested_state() {
                let _setup = AgencyModeSetup::init();

                let connection = invitee_sm().to_invitee_requested_state();

                // Connection Response
                {
                    let messages = map!(
                        "key_1".to_string() => A2AMessage::Ping(_ping()),
                        "key_2".to_string() => A2AMessage::ConnectionRequest(_request()),
                        "key_3".to_string() => A2AMessage::ConnectionResponse(_signed_response())
                    );

                    let (uid, message) = connection.find_message_to_handle(messages).unwrap();
                    assert_eq!("key_3", uid);
                    assert_match!(A2AMessage::ConnectionResponse(_), message);
                }

                // Connection Problem Report
                {
                    let messages = map!(
                        "key_1".to_string() => A2AMessage::Ping(_ping()),
                        "key_2".to_string() => A2AMessage::Ack(_ack()),
                        "key_3".to_string() => A2AMessage::ConnectionProblemReport(_problem_report())
                    );

                    let (uid, message) = connection.find_message_to_handle(messages).unwrap();
                    assert_eq!("key_3", uid);
                    assert_match!(A2AMessage::ConnectionProblemReport(_), message);
                }

                // No messages
                {
                    let messages = map!(
                        "key_1".to_string() => A2AMessage::Ping(_ping()),
                        "key_2".to_string() => A2AMessage::Ack(_ack())
                    );

                    assert!(connection.find_message_to_handle(messages).is_none());
                }
            }

            #[test]
            fn test_find_message_to_handle_from_completed_state() {
                let setup = AgencyModeSetup::init();

                let connection = invitee_sm().to_invitee_completed_state(setup.wallet_handle);

                // Ping
                {
                    let messages = map!(
                        "key_1".to_string() => A2AMessage::ConnectionRequest(_request()),
                        "key_2".to_string() => A2AMessage::ConnectionResponse(_signed_response()),
                        "key_3".to_string() => A2AMessage::ConnectionProblemReport(_problem_report()),
                        "key_4".to_string() => A2AMessage::Ping(_ping()),
                        "key_5".to_string() => A2AMessage::Ack(_ack())
                    );

                    let (uid, message) = connection.find_message_to_handle(messages).unwrap();
                    assert_eq!("key_4", uid);
                    assert_match!(A2AMessage::Ping(_), message);
                }

                // Query
                {
                    let messages = map!(
                        "key_1".to_string() => A2AMessage::ConnectionRequest(_request()),
                        "key_2".to_string() => A2AMessage::ConnectionResponse(_signed_response()),
                        "key_3".to_string() => A2AMessage::Query(_query())
                    );

                    let (uid, message) = connection.find_message_to_handle(messages).unwrap();
                    assert_eq!("key_3", uid);
                    assert_match!(A2AMessage::Query(_), message);
                }

                // Disclose
                {
                    let messages = map!(
                        "key_1".to_string() => A2AMessage::ConnectionRequest(_request()),
                        "key_2".to_string() => A2AMessage::ConnectionResponse(_signed_response()),
                        "key_3".to_string() => A2AMessage::Disclose(_disclose())
                    );

                    let (uid, message) = connection.find_message_to_handle(messages).unwrap();
                    assert_eq!("key_3", uid);
                    assert_match!(A2AMessage::Disclose(_), message);
                }
            }
        }

        mod get_state {
            use super::*;

            #[test]
            fn test_get_state() {
                let _setup = TestModeSetup::init();

                assert_eq!(VcxStateType::VcxStateInitialized as u32, invitee_sm().state());
                assert_eq!(VcxStateType::VcxStateOfferSent as u32, invitee_sm().to_invitee_invited_state().state());
                assert_eq!(VcxStateType::VcxStateRequestReceived as u32, invitee_sm().to_invitee_requested_state().state());
            }
        }
    }
}
<|MERGE_RESOLUTION|>--- conflicted
+++ resolved
@@ -217,13 +217,19 @@
 }
 
 impl CompleteState {
-<<<<<<< HEAD
     fn handle_message(self, message: DidExchangeMessages, agent_info: &AgentInfo) -> VcxResult<DidExchangeState> {
         Ok(match message {
+            DidExchangeMessages::SendPing(comment) => {
+                self.handle_send_ping(&comment, agent_info)?;
+                DidExchangeState::Completed(self)
+            }
             DidExchangeMessages::PingReceived(ping) => {
                 self.handle_ping(&ping, agent_info)?;
                 DidExchangeState::Completed(self)
             }
+            DidExchangeMessages::PingResponseReceived(ping_response) => {
+                DidExchangeState::Completed(self)
+            }
             DidExchangeMessages::DiscoverFeatures((query_, comment)) => {
                 self.handle_discover_features(query_, comment, agent_info)?;
                 DidExchangeState::Completed(self)
@@ -240,7 +246,8 @@
                 DidExchangeState::Completed(self)
             }
         })
-=======
+    }
+
     fn handle_send_ping(&self, comment: Option<String>, agent_info: &AgentInfo) -> VcxResult<()> {
         let ping =
             Ping::create()
@@ -249,7 +256,6 @@
 
         agent_info.send_message(&ping.to_a2a_message(), &self.did_doc).ok();
         Ok(())
->>>>>>> 92d58784
     }
 
     fn handle_ping(&self, ping: &Ping, agent_info: &AgentInfo) -> VcxResult<()> {
@@ -397,7 +403,10 @@
                             debug!("Ping message received");
                             return Some((uid, ping));
                         }
-<<<<<<< HEAD
+                        ping_response @ A2AMessage::PingResponse(_) => {
+                            debug!("PingResponse message received");
+                            return Some((uid, ping_response));
+                        }
                         query @ A2AMessage::Query(_) => {
                             debug!("Query message received");
                             return Some((uid, query));
@@ -405,11 +414,6 @@
                         disclose @ A2AMessage::Disclose(_) => {
                             debug!("Disclose message received");
                             return Some((uid, disclose));
-=======
-                        ping_response @ A2AMessage::PingResponse(_) => {
-                            debug!("PingResponse message received");
-                            return Some((uid, ping_response));
->>>>>>> 92d58784
                         }
                         message @ _ => {
                             debug!("Unexpected message received in Completed state: {:?}", message);
@@ -500,26 +504,7 @@
                         }
                     }
                     DidExchangeState::Completed(state) => {
-<<<<<<< HEAD
                         ActorDidExchangeState::Inviter(state.handle_message(message, &agent_info)?)
-=======
-                        match message {
-                            DidExchangeMessages::SendPing(comment) => {
-                                state.handle_send_ping(comment, &agent_info)?;
-                                ActorDidExchangeState::Inviter(DidExchangeState::Completed(state))
-                            }
-                            DidExchangeMessages::PingReceived(ping) => {
-                                state.handle_ping(&ping, &agent_info)?;
-                                ActorDidExchangeState::Inviter(DidExchangeState::Completed(state))
-                            }
-                            DidExchangeMessages::PingResponseReceived(ping_response) => {
-                                ActorDidExchangeState::Inviter(DidExchangeState::Completed(state))
-                            }
-                            _ => {
-                                ActorDidExchangeState::Inviter(DidExchangeState::Completed(state))
-                            }
-                        }
->>>>>>> 92d58784
                     }
                 }
             }
@@ -586,26 +571,7 @@
                         ActorDidExchangeState::Invitee(DidExchangeState::Responded(state))
                     }
                     DidExchangeState::Completed(state) => {
-<<<<<<< HEAD
                         ActorDidExchangeState::Invitee(state.handle_message(message, &agent_info)?)
-=======
-                        match message {
-                            DidExchangeMessages::SendPing(comment) => {
-                                state.handle_send_ping(comment, &agent_info)?;
-                                ActorDidExchangeState::Invitee(DidExchangeState::Completed(state))
-                            }
-                            DidExchangeMessages::PingReceived(ping) => {
-                                state.handle_ping(&ping, &agent_info)?;
-                                ActorDidExchangeState::Invitee(DidExchangeState::Completed(state))
-                            }
-                            DidExchangeMessages::PingResponseReceived(ping_response) => {
-                                ActorDidExchangeState::Invitee(DidExchangeState::Completed(state))
-                            }
-                            _ => {
-                                ActorDidExchangeState::Invitee(DidExchangeState::Completed(state))
-                            }
-                        }
->>>>>>> 92d58784
                     }
                 }
             }
