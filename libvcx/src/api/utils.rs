use serde_json;
use libc::c_char;
use messages;
use std::ptr;
use utils::httpclient;
use utils::constants::*;
use utils::cstring::CStringUtils;
use utils::error;
use utils::threadpool::spawn;
use utils::libindy::payments;
use std::thread;
use error::prelude::*;

#[derive(Deserialize, Debug, Clone)]
pub struct UpdateAgentInfo {
    id: String,
    value: String,
}

/// Provision an agent in the agency, populate configuration and wallet for this agent.
/// NOTE: for asynchronous call use vcx_agent_provision_async
///
/// #Params
/// config: configuration
///
/// #Returns
/// Configuration (wallet also populated), on error returns NULL
#[no_mangle]
pub extern fn vcx_provision_agent(config: *const c_char) -> *mut c_char {
    info!("vcx_provision_agent >>>");

    let config = match CStringUtils::c_str_to_string(config) {
        Ok(Some(val)) => val,
        _ => {
            let _res: u32 = VcxError::from_msg(VcxErrorKind::InvalidOption, "Invalid pointer has been passed").into();
            return ptr::null_mut();
        }
    };

    trace!("vcx_provision_agent(config: {})", config);

    match messages::agent_utils::connect_register_provision(&config) {
        Err(e) => {
            error!("Provision Agent Error {}.", e);
            let _res: u32 = e.into();
            return ptr::null_mut();
        }
        Ok(s) => {
            debug!("Provision Agent Successful");
            let msg = CStringUtils::string_to_cstring(s);

            msg.into_raw()
        }
    }
}

/// Provision an agent in the agency, populate configuration and wallet for this agent.
/// NOTE: for synchronous call use vcx_provision_agent
///
/// #Params
/// command_handle: command handle to map callback to user context.
///
/// config: configuration
///
/// cb: Callback that provides configuration or error status
///
/// #Returns
/// Configuration (wallet also populated), on error returns NULL
#[no_mangle]
pub extern fn vcx_agent_provision_async(command_handle: u32,
                                        config: *const c_char,
                                        cb: Option<extern fn(xcommand_handle: u32, err: u32, _config: *const c_char)>) -> u32 {
    info!("vcx_agent_provision_async >>>");

    check_useful_c_callback!(cb, VcxErrorKind::InvalidOption);
    check_useful_c_str!(config, VcxErrorKind::InvalidOption);

    trace!("vcx_agent_provision_async(command_handle: {}, json: {})",
           command_handle, config);

    thread::spawn(move || {
        match messages::agent_utils::connect_register_provision(&config) {
            Err(e) => {
                error!("vcx_agent_provision_async_cb(command_handle: {}, rc: {}, config: NULL", command_handle, e);
                cb(command_handle, e.into(), ptr::null_mut());
            }
            Ok(s) => {
                trace!("vcx_agent_provision_async_cb(command_handle: {}, rc: {}, config: {})",
                       command_handle, error::SUCCESS.message, s);
                let msg = CStringUtils::string_to_cstring(s);
                cb(command_handle, 0, msg.as_ptr());
            }
        }
    });

    error::SUCCESS.code_num
}

/// Update information on the agent (ie, comm method and type)
///
/// #Params
/// command_handle: command handle to map callback to user context.
///
/// json: updated configuration
///
/// cb: Callback that provides configuration or error status
///
/// #Returns
/// Error code as a u32
#[no_mangle]
pub extern fn vcx_agent_update_info(command_handle: u32,
                                    json: *const c_char,
                                    cb: Option<extern fn(xcommand_handle: u32, err: u32)>) -> u32 {
    info!("vcx_agent_update_info >>>");

    check_useful_c_callback!(cb, VcxErrorKind::InvalidOption);
    check_useful_c_str!(json, VcxErrorKind::InvalidOption);

    trace!("vcx_agent_update_info(command_handle: {}, json: {})",
           command_handle, json);

    let agent_info: UpdateAgentInfo = match serde_json::from_str(&json) {
        Ok(x) => x,
        Err(e) => {
            return VcxError::from_msg(VcxErrorKind::InvalidOption, format!("Cannot deserialize agent info: {}", e)).into();
        }
    };

    spawn(move || {
        match messages::agent_utils::update_agent_info(&agent_info.id, &agent_info.value) {
            Ok(x) => {
                trace!("vcx_agent_update_info_cb(command_handle: {}, rc: {})",
                       command_handle, error::SUCCESS.message);
                cb(command_handle, error::SUCCESS.code_num);
            }
            Err(e) => {
                error!("vcx_agent_update_info_cb(command_handle: {}, rc: {})",
                       command_handle, e);
                cb(command_handle, e.into());
            }
        };

        Ok(())
    });

    error::SUCCESS.code_num
}

/// Get ledger fees from the sovrin network
///
/// #Params
/// command_handle: command handle to map callback to user context.
///
/// cb: Callback that provides the fee structure for the sovrin network
///
/// #Returns
/// Error code as a u32
#[no_mangle]
pub extern fn vcx_ledger_get_fees(command_handle: u32,
                                  cb: Option<extern fn(xcommand_handle: u32, err: u32, fees: *const c_char)>) -> u32 {
    info!("vcx_ledger_get_fees >>>");

    check_useful_c_callback!(cb, VcxErrorKind::InvalidOption);
    trace!("vcx_ledger_get_fees(command_handle: {})",
           command_handle);

    spawn(move || {
        match ::utils::libindy::payments::get_ledger_fees() {
            Ok(x) => {
                trace!("vcx_ledger_get_fees_cb(command_handle: {}, rc: {}, fees: {})",
                       command_handle, error::SUCCESS.message, x);

                let msg = CStringUtils::string_to_cstring(x);
                cb(command_handle, error::SUCCESS.code_num, msg.as_ptr());
            }
            Err(e) => {
                warn!("vcx_ledget_get_fees_cb(command_handle: {}, rc: {}, fees: {})",
                      command_handle, e, "null");

                cb(command_handle, e.into(), ptr::null_mut());
            }
        };

        Ok(())
    });

    error::SUCCESS.code_num
}

#[no_mangle]
pub extern fn vcx_set_next_agency_response(message_index: u32) {
    info!("vcx_set_next_agency_response >>>");

    let message = match message_index {
        1 => CREATE_KEYS_RESPONSE.to_vec(),
        2 => UPDATE_PROFILE_RESPONSE.to_vec(),
        3 => GET_MESSAGES_RESPONSE.to_vec(),
        4 => UPDATE_CREDENTIAL_RESPONSE.to_vec(),
        5 => UPDATE_PROOF_RESPONSE.to_vec(),
        6 => CREDENTIAL_REQ_RESPONSE.to_vec(),
        7 => PROOF_RESPONSE.to_vec(),
        8 => CREDENTIAL_RESPONSE.to_vec(),
        9 => GET_MESSAGES_INVITE_ACCEPTED_RESPONSE.to_vec(),
        _ => Vec::new(),
    };

    httpclient::set_next_u8_response(message);
}

/// Retrieve messages from the specified connection
///
/// #params
///
/// command_handle: command handle to map callback to user context.
///
/// message_status: optional - query for messages with the specified status
///
/// uids: optional, comma separated - query for messages with the specified uids
///
/// cb: Callback that provides array of matching messages retrieved
///
/// #Returns
/// Error code as a u32
#[no_mangle]
pub extern fn vcx_messages_download(command_handle: u32,
                                    message_status: *const c_char,
                                    uids: *const c_char,
                                    pw_dids: *const c_char,
                                    cb: Option<extern fn(xcommand_handle: u32, err: u32, messages: *const c_char)>) -> u32 {
    info!("vcx_messages_download >>>");

    check_useful_c_callback!(cb, VcxErrorKind::InvalidOption);

    let message_status = if !message_status.is_null() {
        check_useful_c_str!(message_status, VcxErrorKind::InvalidOption);
        let v: Vec<&str> = message_status.split(',').collect();
        let v = v.iter().map(|s| s.to_string()).collect::<Vec<String>>();
        Some(v.to_owned())
    } else {
        None
    };

    let uids = if !uids.is_null() {
        check_useful_c_str!(uids, VcxErrorKind::InvalidOption);
        let v: Vec<&str> = uids.split(',').collect();
        let v = v.iter().map(|s| s.to_string()).collect::<Vec<String>>();
        Some(v.to_owned())
    } else {
        None
    };

    let pw_dids = if !pw_dids.is_null() {
        check_useful_c_str!(pw_dids, VcxErrorKind::InvalidOption);
        let v: Vec<&str> = pw_dids.split(',').collect();
        let v = v.iter().map(|s| s.to_string()).collect::<Vec<String>>();
        Some(v.to_owned())
    } else {
        None
    };

    trace!("vcx_messages_download(command_handle: {}, message_status: {:?}, uids: {:?})",
           command_handle, message_status, uids);

    spawn(move || {
        match ::messages::get_message::download_messages(pw_dids, message_status, uids) {
            Ok(x) => {
                match serde_json::to_string(&x) {
                    Ok(x) => {
                        trace!("vcx_messages_download_cb(command_handle: {}, rc: {}, messages: {})",
                               command_handle, error::SUCCESS.message, x);

                        let msg = CStringUtils::string_to_cstring(x);
                        cb(command_handle, error::SUCCESS.code_num, msg.as_ptr());
                    }
                    Err(e) => {
                        let err = VcxError::from_msg(VcxErrorKind::InvalidJson, format!("Cannot serialize messages: {}", e));
                        warn!("vcx_messages_download_cb(command_handle: {}, rc: {}, messages: {})",
                              command_handle, err, "null");

                        cb(command_handle, err.into(), ptr::null_mut());
                    }
                };
            }
            Err(e) => {
                warn!("vcx_messages_download_cb(command_handle: {}, rc: {}, messages: {})",
                      command_handle, e, "null");

                cb(command_handle, e.into(), ptr::null_mut());
            }
        };

        Ok(())
    });

    error::SUCCESS.code_num
}

/// Update the status of messages from the specified connection
///
/// #params
///
/// command_handle: command handle to map callback to user context.
///
/// message_status: updated status
///
/// msg_json: messages to update: [{"pairwiseDID":"QSrw8hebcvQxiwBETmAaRs","uids":["mgrmngq"]},...]
///
/// cb: Callback that provides success or failure of request
///
/// #Returns
/// Error code as a u32
#[no_mangle]
pub extern fn vcx_messages_update_status(command_handle: u32,
                                         message_status: *const c_char,
                                         msg_json: *const c_char,
                                         cb: Option<extern fn(xcommand_handle: u32, err: u32)>) -> u32 {
    info!("vcx_messages_update_status >>>");

    check_useful_c_callback!(cb, VcxErrorKind::InvalidOption);
    check_useful_c_str!(message_status, VcxErrorKind::InvalidOption);
    check_useful_c_str!(msg_json, VcxErrorKind::InvalidOption);

    trace!("vcx_messages_set_status(command_handle: {}, message_status: {:?}, uids: {:?})",
           command_handle, message_status, msg_json);

    spawn(move || {
        match ::messages::update_message::update_agency_messages(&message_status, &msg_json) {
            Ok(_) => {
                trace!("vcx_messages_set_status_cb(command_handle: {}, rc: {})",
                       command_handle, error::SUCCESS.message);

                cb(command_handle, error::SUCCESS.code_num);
            }
            Err(e) => {
                warn!("vcx_messages_set_status_cb(command_handle: {}, rc: {})",
                      command_handle, e);

                cb(command_handle, e.into());
            }
        };

        Ok(())
    });

    error::SUCCESS.code_num
}

<<<<<<< HEAD
/// Gets minimal request price for performing an action in case the requester can perform this action.
///
/// # Params
/// action_json: {
///     "auth_type": ledger transaction alias or associated value,
///     "auth_action": type of an action.,
///     "field": transaction field,
///     "old_value": (Optional) old value of a field, which can be changed to a new_value (mandatory for EDIT action),
///     "new_value": (Optional) new value that can be used to fill the field,
/// }
/// requester_info_json: (Optional) {
///     "role": string - role of a user which can sign transaction.
///     "count": string - count of users.
///     "is_owner": bool - if user is an owner of transaction.
/// } otherwise context info will be used
///
/// # Return
/// "price": u64 - tokens amount required for action performing
#[no_mangle]
pub extern fn vcx_get_request_price(command_handle: u32,
                                    action_json: *const c_char,
                                    requester_info_json: *const c_char,
                                    cb: Option<extern fn(xcommand_handle: u32, err: u32, price: u64)>) -> u32 {
    info!("vcx_get_request_price >>>");

    check_useful_c_callback!(cb, VcxErrorKind::InvalidOption);
    check_useful_c_str!(action_json, VcxErrorKind::InvalidOption);
    check_useful_opt_c_str!(requester_info_json, VcxErrorKind::InvalidOption);

    trace!(target: "vcx", "vcx_get_request_price(command_handle: {}, action_json: {}, requester_info_json: {:?})",
           command_handle, action_json, requester_info_json);

    spawn(move || {
        match payments::get_request_price(action_json, requester_info_json) {
            Ok(x) => {
                trace!(target: "vcx", "vcx_get_request_price(command_handle: {}, rc: {}, handle: {})",
                       command_handle, error::SUCCESS.message, x);
                cb(command_handle, error::SUCCESS.code_num, x);
            }
            Err(x) => {
                warn!("vcx_get_request_price(command_handle: {}, rc: {}, handle: {})",
                      command_handle, x, 0);
                cb(command_handle, x.into(), 0);
            }
        };

        Ok(())
    });

    error::SUCCESS.code_num
=======
/// Set the pool handle before calling vcx_init_minimal
///
/// #params
///
/// handle: pool handle that libvcx should use
///
/// #Returns
/// Error code as u32
#[no_mangle]
pub extern fn vcx_pool_set_handle(handle: i32) -> i32 {
    if handle <= 0 { ::utils::libindy::pool::change_pool_handle(None); }
    else { ::utils::libindy::pool::change_pool_handle(Some(handle)); }

    handle
>>>>>>> 5863a0cf
}

#[cfg(test)]
mod tests {
    use super::*;
    use std::ffi::CString;
    use std::time::Duration;
    use api::return_types_u32;
    use utils::timeout::TimeoutUtils;

    #[test]
    fn test_provision_agent() {
        init!("true");

        let json_string = r#"{"agency_url":"https://enym-eagency.pdev.evernym.com","agency_did":"Ab8TvZa3Q19VNkQVzAWVL7","agency_verkey":"5LXaR43B1aQyeh94VBP8LG1Sgvjk7aNfqiksBCSjwqbf","wallet_name":"test_provision_agent","agent_seed":null,"enterprise_seed":null,"wallet_key":"key"}"#;
        let c_json = CString::new(json_string).unwrap().into_raw();

        let result = vcx_provision_agent(c_json);
        let result = CStringUtils::c_str_to_string(result).unwrap().unwrap();

        assert!(result.len() > 0);
    }

    #[test]
    fn test_create_agent() {
        init!("true");

        let json_string = r#"{"agency_url":"https://enym-eagency.pdev.evernym.com","agency_did":"Ab8TvZa3Q19VNkQVzAWVL7","agency_verkey":"5LXaR43B1aQyeh94VBP8LG1Sgvjk7aNfqiksBCSjwqbf","wallet_name":"test_provision_agent","agent_seed":null,"enterprise_seed":null,"wallet_key":"key"}"#;
        let c_json = CString::new(json_string).unwrap().into_raw();
        let cb = return_types_u32::Return_U32_STR::new().unwrap();
        let result = vcx_agent_provision_async(cb.command_handle, c_json, Some(cb.get_callback()));
        assert_eq!(0, result);
        let result = cb.receive(Some(Duration::from_secs(2))).unwrap();
        assert!(result.is_some());
    }

    #[test]
    fn test_create_agent_fails() {
        init!("true");

        let json_string = r#"{"agency_url":"https://enym-eagency.pdev.evernym.com","agency_did":"Ab8TvZa3Q19VNkQVzAWVL7","agency_verkey":"5LXaR43B1aQyeh94VBP8LG1Sgvjk7aNfqiksBCSjwqbf","wallet_name":"test_provision_agent","agent_seed":null,"enterprise_seed":null,"wallet_key":null}"#;
        let c_json = CString::new(json_string).unwrap().into_raw();

        let cb = return_types_u32::Return_U32_STR::new().unwrap();
        let result = vcx_agent_provision_async(cb.command_handle, c_json, Some(cb.get_callback()));
        assert_eq!(0, result);
        let result = cb.receive(Some(Duration::from_secs(2)));
        assert_eq!(result, Err(error::INVALID_CONFIGURATION.code_num));
    }

    #[test]
    fn test_create_agent_fails_for_unknown_wallet_type() {
        init!("false");

        let config = json!({
            "agency_url":"https://enym-eagency.pdev.evernym.com",
            "agency_did":"Ab8TvZa3Q19VNkQVzAWVL7",
            "agency_verkey":"5LXaR43B1aQyeh94VBP8LG1Sgvjk7aNfqiksBCSjwqbf",
            "wallet_name":"test_provision_agent",
            "wallet_key":"key",
            "wallet_type":"UNKNOWN_WALLET_TYPE"
        }).to_string();

        let c_config = CString::new(config).unwrap().into_raw();

        let cb = return_types_u32::Return_U32_STR::new().unwrap();
        let result = vcx_agent_provision_async(cb.command_handle, c_config, Some(cb.get_callback()));
        assert_eq!(0, result);
        let result = cb.receive(Some(TimeoutUtils::medium_timeout()));
        assert_eq!(result, Err(error::INVALID_WALLET_CREATION.code_num));
    }

    #[test]
    fn test_update_agent_info() {
        init!("true");

        let json_string = r#"{"id":"123","value":"value"}"#;
        let c_json = CString::new(json_string).unwrap().into_raw();

        let cb = return_types_u32::Return_U32::new().unwrap();
        let result = vcx_agent_update_info(cb.command_handle, c_json, Some(cb.get_callback()));
        cb.receive(Some(Duration::from_secs(10))).unwrap();
    }

    #[test]
    fn test_update_agent_fails() {
        init!("true");

        httpclient::set_next_u8_response(REGISTER_RESPONSE.to_vec()); //set response garbage
        let json_string = r#"{"id":"123"}"#;
        let c_json = CString::new(json_string).unwrap().into_raw();

        let cb = return_types_u32::Return_U32::new().unwrap();
        assert_eq!(vcx_agent_update_info(cb.command_handle,
                                         c_json,
                                         Some(cb.get_callback())),
                   error::INVALID_OPTION.code_num);
    }

    #[test]
    fn test_get_ledger_fees() {
        init!("true");

        let cb = return_types_u32::Return_U32_STR::new().unwrap();
        assert_eq!(vcx_ledger_get_fees(cb.command_handle,
                                       Some(cb.get_callback())),
                   error::SUCCESS.code_num);
    }

    #[test]
    fn test_messages_download() {
        init!("true");

        let cb = return_types_u32::Return_U32_STR::new().unwrap();
        assert_eq!(vcx_messages_download(cb.command_handle, ptr::null_mut(), ptr::null_mut(), ptr::null_mut(), Some(cb.get_callback())), error::SUCCESS.code_num);
        cb.receive(Some(Duration::from_secs(10))).unwrap();
    }

    #[test]
    fn test_messages_update_status() {
        init!("true");

        let status = CString::new("MS-103").unwrap().into_raw();
        let json = CString::new(r#"[{"pairwiseDID":"QSrw8hebcvQxiwBETmAaRs","uids":["mgrmngq"]}]"#).unwrap().into_raw();

        let cb = return_types_u32::Return_U32::new().unwrap();
        assert_eq!(vcx_messages_update_status(cb.command_handle,
                                              status,
                                              json,
                                              Some(cb.get_callback())),
                   error::SUCCESS.code_num);
        cb.receive(Some(Duration::from_secs(10))).unwrap();
    }
}
<|MERGE_RESOLUTION|>--- conflicted
+++ resolved
@@ -345,7 +345,22 @@
     error::SUCCESS.code_num
 }
 
-<<<<<<< HEAD
+/// Set the pool handle before calling vcx_init_minimal
+///
+/// #params
+///
+/// handle: pool handle that libvcx should use
+///
+/// #Returns
+/// Error code as u32
+#[no_mangle]
+pub extern fn vcx_pool_set_handle(handle: i32) -> i32 {
+    if handle <= 0 { ::utils::libindy::pool::change_pool_handle(None); }
+    else { ::utils::libindy::pool::change_pool_handle(Some(handle)); }
+
+    handle
+}
+
 /// Gets minimal request price for performing an action in case the requester can perform this action.
 ///
 /// # Params
@@ -396,22 +411,6 @@
     });
 
     error::SUCCESS.code_num
-=======
-/// Set the pool handle before calling vcx_init_minimal
-///
-/// #params
-///
-/// handle: pool handle that libvcx should use
-///
-/// #Returns
-/// Error code as u32
-#[no_mangle]
-pub extern fn vcx_pool_set_handle(handle: i32) -> i32 {
-    if handle <= 0 { ::utils::libindy::pool::change_pool_handle(None); }
-    else { ::utils::libindy::pool::change_pool_handle(Some(handle)); }
-
-    handle
->>>>>>> 5863a0cf
 }
 
 #[cfg(test)]
