use std::collections::HashMap;
use std::fmt;
use std::ffi::CString;


// **** DEFINE NEW ERRORS HERE ****
// STEP 1: create new public static instance of Error, assign it a new unused number and
// give it a human readable error message
// STEP 2: Add Error to the static MAP (used for getting messages to wrappers)
// STEP 3: create a test making sure that your message can be retrieved

pub static SUCCESS: Error = Error{code_num:0, message:"Success"};
pub static INDY_WALLET_RECORD_NOT_FOUND: Error = Error{code_num:212, message:"Error from Indy: Wallet Item not found"};
pub static INDY_DUPLICATE_WALLET_RECORD: Error = Error{code_num:213, message:"Error from Indy: Duplicate Wallet Record"};
pub static UNKNOWN_ERROR: Error = Error{code_num:1001, message:"Unknown Error"};
pub static CONNECTION_ERROR: Error = Error{code_num:1002, message:"Error with Connection"};
pub static INVALID_CONNECTION_HANDLE: Error = Error{code_num:1003, message:"Invalid Connection Handle"};
pub static INVALID_CONFIGURATION: Error = Error{code_num:1004, message:"Invalid Configuration"};
pub static NOT_READY: Error = Error{code_num:1005, message:"Object not ready for specified action"};
pub static NO_ENDPOINT: Error = Error{code_num:1006, message:"No Endpoint set for Connection Object"};
pub static INVALID_OPTION: Error = Error{code_num:1007, message:"Invalid Option"};
pub static INVALID_DID: Error = Error{code_num:1008, message:"Invalid DID"};
pub static INVALID_VERKEY: Error = Error{code_num:1009, message:"Invalid VERKEY"};
pub static POST_MSG_FAILURE: Error = Error{code_num:1010, message:"Message failed in post"};
pub static INVALID_NONCE: Error = Error{code_num:1011, message:"Invalid NONCE"};
pub static INVALID_KEY_DELEGATE: Error = Error{code_num:1012, message:"Invalid DELEGATE"};
pub static INVALID_URL: Error = Error{code_num:1013, message:"Invalid URL"};
pub static NOT_BASE58: Error = Error{code_num:1014, message:"Value needs to be base58"};
pub static INVALID_ISSUER_CREDENTIAL_HANDLE: Error = Error{code_num:1015, message:"Invalid Credential Issuer Handle"};
pub static INVALID_JSON: Error = Error{code_num:1016, message:"Invalid JSON string"};
pub static INVALID_PROOF_HANDLE: Error = Error{code_num:1017, message:"Invalid Proof Handle"};
pub static INVALID_CREDENTIAL_REQUEST: Error = Error{code_num:1018, message:"Invalid Credential Request"};
pub static INVALID_MSGPACK: Error = Error{code_num:1019, message:"Invalid MessagePack"};
pub static INVALID_MESSAGES: Error = Error{code_num:1020, message:"Error Retrieving messages from API"};
pub static INVALID_ATTRIBUTES_STRUCTURE: Error = Error{code_num:1021, message: "Attributes provided to Credential Offer are not correct, possibly malformed"};
pub static BIG_NUMBER_ERROR: Error = Error{code_num: 1022, message: "Could not encode string to a big integer."};
pub static INVALID_PROOF: Error = Error{code_num: 1023, message: "Proof had invalid format"};
pub static INVALID_GENESIS_TXN_PATH: Error = Error{code_num: 1024, message: "Must have valid genesis txn file path"};
pub static POOL_LEDGER_CONNECT: Error = Error{code_num: 1025, message: "Connection to Pool Ledger."};
pub static CREATE_POOL_CONFIG: Error = Error{code_num: 1026, message: "Formatting for Pool Config are incorrect."};
pub static INVALID_PROOF_CREDENTIAL_DATA: Error = Error{code_num: 1027, message: "The Proof received does not have valid credentials listed."};
pub static INDY_SUBMIT_REQUEST_ERR: Error = Error{code_num: 1028, message: "Call to indy submit request failed"};
pub static BUILD_CREDENTIAL_DEF_REQ_ERR: Error = Error{code_num: 1029, message: "Call to indy credential def request failed"};
pub static NO_POOL_OPEN: Error = Error{code_num: 1030, message: "No Pool open. Can't return handle."};
pub static INVALID_SCHEMA: Error = Error{code_num: 1031, message: "Schema was invalid or corrupt"};
pub static FAILED_PROOF_COMPLIANCE: Error = Error{code_num: 1032, message: "Proof is not compliant to proof request"};
pub static INVALID_HTTP_RESPONSE: Error = Error{code_num: 1033, message: "Invalid HTTP response."};
pub static CREATE_CREDENTIAL_DEF_ERR: Error = Error{code_num: 1034, message: "Call to create Credential Definition failed"};
pub static UNKNOWN_LIBINDY_ERROR: Error = Error{code_num: 1035, message: "Unknown libindy error"};
pub static INVALID_CREDENTIAL_DEF_JSON: Error = Error{code_num: 1036, message: "Credential Def not in valid json"};
pub static INVALID_CREDENTIAL_DEF_HANDLE: Error = Error{code_num: 1037, message: "Invalid Credential Definition handle"};
pub static TIMEOUT_LIBINDY_ERROR: Error = Error{code_num: 1038, message: "Waiting for callback timed out"};
pub static CREDENTIAL_DEF_ALREADY_CREATED: Error = Error{code_num: 1039, message: "Can't create, Credential Def already exists in wallet"};
pub static INVALID_SCHEMA_SEQ_NO: Error = Error{code_num: 1040, message: "No Schema for that schema sequence number"};
pub static INVALID_SCHEMA_CREATION: Error = Error{code_num: 1041, message: "Could not create schema"};
pub static INVALID_SCHEMA_HANDLE: Error = Error{code_num: 1042, message: "Invalid Schema Handle"};
pub static INVALID_MASTER_SECRET: Error = Error{code_num: 1043, message: "Invalid master secret"};
pub static ALREADY_INITIALIZED: Error = Error{code_num: 1044, message: "Library already initialized"};
pub static INVALID_INVITE_DETAILS: Error = Error{code_num: 1045, message: "Invalid invite details structure"};
pub static INVALID_SELF_ATTESTED_VAL: Error = Error{code_num: 1046, message: "Self Attested Value invalid"};
pub static INVALID_PREDICATE: Error = Error{code_num: 1047, message: "Predicate in proof is invalid"};
pub static INVALID_OBJ_HANDLE: Error = Error{code_num: 1048, message: "Obj was not found with handle"};
pub static INVALID_DISCLOSED_PROOF_HANDLE: Error = Error{code_num: 1049, message: "Obj was not found with handle"};
pub static SERIALIZATION_ERROR: Error = Error{code_num: 1050, message: "Unable to serialize"};
pub static WALLET_ALREADY_EXISTS: Error = Error{code_num: 1051, message: "Indy wallet already exists"};
pub static WALLET_ALREADY_OPEN: Error = Error{code_num: 1052, message: "Indy wallet already open"};
pub static INVALID_CREDENTIAL_HANDLE: Error = Error{code_num: 1053, message: "Invalid credential handle"};
pub static INVALID_CREDENTIAL_JSON: Error = Error{code_num: 1054, message: "Invalid credential json"};
pub static CREATE_CREDENTIAL_REQUEST_ERROR: Error = Error{code_num: 1055, message: "could not create credential request"};
pub static CREATE_PROOF_ERROR: Error = Error{code_num: 1056, message: "could not create proof"};
pub static INVALID_WALLET_HANDLE: Error = Error{code_num: 1057, message: "Invalid Wallet or Search Handle"};
pub static INVALID_WALLET_CREATION: Error = Error{code_num: 1058, message: "Error Creating a wallet"};
pub static INVALID_POOL_NAME: Error = Error{code_num: 1059, message: "Pool Name in config was invalid"};
pub static CANNOT_DELETE_CONNECTION: Error = Error{code_num: 1060, message: "Cannot Delete Connection. Check status of connection is appropriate to be deleted from agency."};
pub static CREATE_CONNECTION_ERROR: Error = Error{code_num:1061, message: "Could not create connection"};
pub static INVALID_WALLET_SETUP: Error = Error{code_num:1062, message: "Invalid wallet keys...have you provisioned correctly?"};
pub static COMMON_ERROR: Error = Error{ code_num: 1063, message: "Common Error"};
pub static INSUFFICIENT_TOKEN_AMOUNT: Error = Error{code_num: 1064, message: "Insufficient amount of tokens to process request"};
pub static UNKNOWN_TXN_TYPE: Error = Error{code_num: 1065, message: "Unknown ledger transaction type"};
pub static INVALID_PAYMENT_ADDRESS: Error = Error{code_num: 1066, message: "Invalid payment address"};
pub static INVALID_LIBINDY_PARAM: Error = Error{code_num: 1067, message: "Parameter passed to libindy was invalid"};
pub static INVALID_PAYMENT: Error = Error{code_num: 1068, message: "Invalid Payment Details"};
pub static MISSING_WALLET_KEY: Error = Error{ code_num: 1069, message: "Configuration is missing wallet key"};
pub static OBJECT_CACHE_ERROR: Error = Error{ code_num: 1070, message: "Object cache error"};
pub static NO_PAYMENT_INFORMATION: Error = Error { code_num: 1071, message: "No payment information associated with object"};
pub static DUPLICATE_WALLET_RECORD: Error = Error{ code_num: 1072, message: "Record already exists in the wallet"};
pub static WALLET_RECORD_NOT_FOUND: Error = Error{ code_num: 1073, message: "Wallet record not found"};
pub static IOERROR: Error = Error { code_num: 1074, message: "IO Error, possibly creating a backup wallet"};
pub static WALLET_ACCESS_FAILED: Error = Error { code_num: 1075, message: "Attempt to open wallet with invalid credentials"};
pub static MISSING_WALLET_NAME: Error = Error { code_num: 1076, message: "Missing wallet name in config"};
pub static MISSING_EXPORTED_WALLET_PATH: Error = Error { code_num: 1077, message: "Missing exported wallet path in config"};
pub static MISSING_BACKUP_KEY: Error = Error { code_num: 1078, message: "Missing exported backup key in config"};
pub static WALLET_NOT_FOUND: Error = Error { code_num: 1079, message: "Wallet Not Found"};
pub static LIBINDY_INVALID_STRUCTURE: Error = Error { code_num: 1080, message: "Object (json, config, key, credential and etc...) passed to libindy has invalid structure"};
pub static INVALID_STATE: Error = Error { code_num: 1081, message: "Object is in invalid state for requested operation"};
pub static INVALID_LEDGER_RESPONSE: Error = Error {code_num: 1082, message: "Invalid response from ledger for paid transaction"};
pub static DID_ALREADY_EXISTS_IN_WALLET: Error = Error { code_num: 1083, message: "Attempted to add a DID to wallet when that DID already exists in wallet" };
pub static DUPLICATE_MASTER_SECRET: Error = Error { code_num: 1084, message: "Attempted to add a Master Secret that already existed in wallet"};
pub static THREAD_ERROR: Error = Error{ code_num: 1085, message: "Unable to create thread"};
pub static INVALID_PROOF_REQUEST: Error = Error{ code_num: 1086, message: "Proof Request Passed into Libindy Call Was Invalid"};
pub static MISSING_PAYMENT_METHOD: Error = Error{ code_num: 1087, message: "Configuration is missing the Payment Method parameter"};
pub static DUPLICATE_SCHEMA: Error = Error{ code_num: 1088, message: "Duplicate Schema: Ledger Already Contains Schema For Given DID, Version, and Name Combination"};
pub static UKNOWN_LIBINDY_TRANSACTION_REJECTION: Error = Error{ code_num: 1089, message: "Unknown Libindy Rejection"};
pub static LOGGING_ERROR: Error = Error{ code_num: 1090, message: "Logging Error" };
pub static INVALID_REVOCATION_DETAILS: Error = Error{ code_num: 1091, message: "Invalid Revocation Details"};
pub static INVALID_REV_ENTRY: Error = Error{ code_num: 1092, message: "Unable to Update Revocation Delta On Ledger"};
pub static INVALID_REVOCATION_TIMESTAMP: Error = Error{ code_num: 1093, message: "Invalid Credential Revocation timestamp"};
pub static UNKNOWN_SCHEMA_REJECTION: Error = Error{ code_num: 1094, message: "Unknown Rejection of Schema Creation, refer to libindy documentation"};
pub static INVALID_REV_REG_DEF_CREATION: Error = Error{ code_num: 1095, message: "Failed to create Revocation Registration Definition"};
/* EC 1096 - 1099 are reserved for proprietary forks of libVCX */
pub static INVALID_ATTACHMENT_ENCODING: Error = Error { code_num: 1100, message: "Failed to decode attachment"};
pub static UNKNOWN_ATTACHMENT_ENCODING: Error = Error { code_num: 1101, message: "This type of attachment can not be used"};
pub static UNKNOWN_MIME_TYPE: Error = Error { code_num: 1102, message: "Unknown mime type"};
pub static ACTION_NOT_SUPPORTED: Error = Error { code_num: 1103, message: "Action is not supported"};
pub static INVALID_REDIRECT_DETAILS: Error = Error{code_num: 1104, message: "Invalid redirect details structure"};
/* EC 1105 is reserved for proprietary forks of libVCX */
pub static NO_AGENT_INFO: Error = Error{code_num: 1106, message: "Agent pairwise information not found"};
<<<<<<< HEAD
pub static REV_REG_DEF_NOT_FOUND: Error = Error{code_num: 1107, message: "No revocation definition found"};
=======
pub static REV_DELTA_NOT_FOUND: Error = Error{code_num: 1107, message: "No revocation delta found in storage for this revocation registry. Were any credentials locally revoked?"};
>>>>>>> 68091c19

lazy_static! {
    static ref ERROR_C_MESSAGES: HashMap<u32, CString> = {
       let mut m = HashMap::new();
        insert_c_message(&mut m, &SUCCESS);
        insert_c_message(&mut m, &UNKNOWN_ERROR);
        insert_c_message(&mut m, &CONNECTION_ERROR);
        insert_c_message(&mut m, &INVALID_CONNECTION_HANDLE);
        insert_c_message(&mut m, &INVALID_CONFIGURATION);
        insert_c_message(&mut m, &NOT_READY);
        insert_c_message(&mut m, &NO_ENDPOINT);
        insert_c_message(&mut m, &INVALID_OPTION);
        insert_c_message(&mut m, &INVALID_DID);
        insert_c_message(&mut m, &INVALID_VERKEY);
        insert_c_message(&mut m, &POST_MSG_FAILURE);
        insert_c_message(&mut m, &INVALID_NONCE);
        insert_c_message(&mut m, &INVALID_KEY_DELEGATE);
        insert_c_message(&mut m, &INVALID_URL);
        insert_c_message(&mut m, &NOT_BASE58);
        insert_c_message(&mut m, &INVALID_ISSUER_CREDENTIAL_HANDLE);
        insert_c_message(&mut m, &INVALID_JSON);
        insert_c_message(&mut m, &INVALID_MESSAGES);
        insert_c_message(&mut m, &INVALID_MSGPACK);
        insert_c_message(&mut m, &INVALID_ATTRIBUTES_STRUCTURE);
        insert_c_message(&mut m, &INVALID_PROOF_HANDLE);
        insert_c_message(&mut m, &INVALID_CREDENTIAL_REQUEST);
        insert_c_message(&mut m, &BIG_NUMBER_ERROR);
        insert_c_message(&mut m, &INVALID_PROOF);
        insert_c_message(&mut m, &INVALID_GENESIS_TXN_PATH);
        insert_c_message(&mut m, &CREATE_POOL_CONFIG);
        insert_c_message(&mut m, &INVALID_PROOF_CREDENTIAL_DATA);
        insert_c_message(&mut m, &POOL_LEDGER_CONNECT);
        insert_c_message(&mut m, &INDY_SUBMIT_REQUEST_ERR);
        insert_c_message(&mut m, &BUILD_CREDENTIAL_DEF_REQ_ERR);
        insert_c_message(&mut m, &NO_POOL_OPEN);
        insert_c_message(&mut m, &INVALID_SCHEMA);
        insert_c_message(&mut m, &FAILED_PROOF_COMPLIANCE);
        insert_c_message(&mut m, &INVALID_HTTP_RESPONSE);
        insert_c_message(&mut m, &CREATE_CREDENTIAL_DEF_ERR);
        insert_c_message(&mut m, &UNKNOWN_LIBINDY_ERROR);
        insert_c_message(&mut m, &TIMEOUT_LIBINDY_ERROR);
        insert_c_message(&mut m, &INVALID_CREDENTIAL_DEF_JSON);
        insert_c_message(&mut m, &INVALID_CREDENTIAL_DEF_HANDLE);
        insert_c_message(&mut m, &CREDENTIAL_DEF_ALREADY_CREATED);
        insert_c_message(&mut m, &INVALID_SCHEMA_SEQ_NO);
        insert_c_message(&mut m, &INVALID_SCHEMA_CREATION);
        insert_c_message(&mut m, &INVALID_SCHEMA_HANDLE);
        insert_c_message(&mut m, &ALREADY_INITIALIZED);
        insert_c_message(&mut m, &INVALID_INVITE_DETAILS);
        insert_c_message(&mut m, &INVALID_MASTER_SECRET);
        insert_c_message(&mut m, &INVALID_OBJ_HANDLE);
        insert_c_message(&mut m, &INVALID_DISCLOSED_PROOF_HANDLE);
        insert_c_message(&mut m, &SERIALIZATION_ERROR);
        insert_c_message(&mut m, &WALLET_ALREADY_EXISTS);
        insert_c_message(&mut m, &WALLET_ALREADY_OPEN);
        insert_c_message(&mut m, &INVALID_CREDENTIAL_HANDLE);
        insert_c_message(&mut m, &INVALID_CREDENTIAL_JSON);
        insert_c_message(&mut m, &CREATE_CREDENTIAL_REQUEST_ERROR);
        insert_c_message(&mut m, &CREATE_PROOF_ERROR);
        insert_c_message(&mut m, &INVALID_WALLET_HANDLE);
        insert_c_message(&mut m, &INVALID_WALLET_CREATION);
        insert_c_message(&mut m, &INVALID_POOL_NAME);
        insert_c_message(&mut m, &CANNOT_DELETE_CONNECTION);
        insert_c_message(&mut m, &CREATE_CONNECTION_ERROR);
        insert_c_message(&mut m, &INVALID_WALLET_SETUP);
        insert_c_message(&mut m, &COMMON_ERROR);
        insert_c_message(&mut m, &INSUFFICIENT_TOKEN_AMOUNT);
        insert_c_message(&mut m, &UNKNOWN_TXN_TYPE);
        insert_c_message(&mut m, &INVALID_PAYMENT);
        insert_c_message(&mut m, &INVALID_PAYMENT_ADDRESS);
        insert_c_message(&mut m, &INVALID_LIBINDY_PARAM);
        insert_c_message(&mut m, &MISSING_WALLET_KEY);
        insert_c_message(&mut m, &DUPLICATE_WALLET_RECORD);
        insert_c_message(&mut m, &WALLET_RECORD_NOT_FOUND);
        insert_c_message(&mut m, &IOERROR);
        insert_c_message(&mut m, &WALLET_ACCESS_FAILED);
        insert_c_message(&mut m, &OBJECT_CACHE_ERROR);
        insert_c_message(&mut m, &NO_PAYMENT_INFORMATION);
        insert_c_message(&mut m, &INDY_DUPLICATE_WALLET_RECORD);
        insert_c_message(&mut m, &INDY_WALLET_RECORD_NOT_FOUND);
        insert_c_message(&mut m, &MISSING_WALLET_NAME);
        insert_c_message(&mut m, &MISSING_EXPORTED_WALLET_PATH);
        insert_c_message(&mut m, &MISSING_BACKUP_KEY);
        insert_c_message(&mut m, &WALLET_NOT_FOUND);
        insert_c_message(&mut m, &LIBINDY_INVALID_STRUCTURE);
        insert_c_message(&mut m, &INVALID_STATE);
        insert_c_message(&mut m, &DID_ALREADY_EXISTS_IN_WALLET);
        insert_c_message(&mut m, &DUPLICATE_MASTER_SECRET);
        insert_c_message(&mut m, &INVALID_LEDGER_RESPONSE);
        insert_c_message(&mut m, &THREAD_ERROR);
        insert_c_message(&mut m, &INVALID_PROOF_REQUEST);
        insert_c_message(&mut m, &INVALID_REVOCATION_DETAILS);
        insert_c_message(&mut m, &INVALID_REV_REG_DEF_CREATION);
        insert_c_message(&mut m, &INVALID_REVOCATION_TIMESTAMP);
        insert_c_message(&mut m, &INVALID_REV_ENTRY);
        insert_c_message(&mut m, &DUPLICATE_SCHEMA);
        insert_c_message(&mut m, &UNKNOWN_SCHEMA_REJECTION);
        insert_c_message(&mut m, &UKNOWN_LIBINDY_TRANSACTION_REJECTION);
        insert_c_message(&mut m, &MISSING_PAYMENT_METHOD);
        insert_c_message(&mut m, &LOGGING_ERROR);
        insert_c_message(&mut m, &INVALID_ATTACHMENT_ENCODING);
        insert_c_message(&mut m, &UNKNOWN_ATTACHMENT_ENCODING);
        insert_c_message(&mut m, &UNKNOWN_MIME_TYPE);
        insert_c_message(&mut m, &ACTION_NOT_SUPPORTED);
        insert_c_message(&mut m, &INVALID_REDIRECT_DETAILS);
        insert_c_message(&mut m, &NO_AGENT_INFO);

        m
    };
}

// ******* END *******

// Helper function for static defining of error messages. Does limited checking that it can.
fn insert_c_message(map: &mut HashMap<u32, CString>, error: &Error) {
    if map.contains_key(&error.code_num) {
       panic!("Error Code number was repeated which is not allowed! (likely a copy/paste error)")
    }
    map.insert(error.code_num, CString::new(error.message).unwrap());

}

#[derive(Clone, Copy)]
pub struct Error {
    pub code_num: u32,
    pub message: &'static str
}

impl fmt::Display for Error {
    fn fmt(&self, f: &mut fmt::Formatter) -> fmt::Result {
        let msg = error_message(&self.code_num);
        write!(f, "{}: (Error Num:{})", msg, &self.code_num)
    }
}

pub fn error_c_message(code_num:&u32) -> &CString {
    match ERROR_C_MESSAGES.get(code_num) {
        Some(msg) => &msg,
        None => error_c_message(&UNKNOWN_ERROR.code_num),
    }
}

pub fn error_message(code_num:&u32) -> String {
    match ERROR_C_MESSAGES.get(code_num) {
        Some(msg) => msg.to_str().unwrap().to_string(),
        None => error_message(&UNKNOWN_ERROR.code_num),
    }
}

#[cfg(test)]
mod tests {
    use super::*;
    #[test]
    fn test_has_error(){
        let e = &UNKNOWN_ERROR;
        assert_eq!(e.code_num, 1001);
    }

    #[test]
    fn test_display_error(){
        let msg = format!("{}",UNKNOWN_ERROR);
        assert_eq!(msg, "Unknown Error: (Error Num:1001)")
    }

    #[test]
    fn test_error_message(){
        let msg = error_message(&1);
        assert_eq!(msg, "Unknown Error");

        let msg = error_message(&1002);
        assert_eq!(msg, "Error with Connection");
    }

    #[test]
    fn test_unknown_error(){
        assert_eq!(error_message(&UNKNOWN_ERROR.code_num), UNKNOWN_ERROR.message);
    }

    #[test]
    fn test_connection_error(){
        assert_eq!(error_message(&CONNECTION_ERROR.code_num), CONNECTION_ERROR.message);
    }

    #[test]
    fn test_success_error(){
        assert_eq!(error_message(&SUCCESS.code_num), SUCCESS.message);
    }

    #[test]
    fn test_no_endpoint_error(){
        assert_eq!(error_message(&NO_ENDPOINT.code_num), NO_ENDPOINT.message);
    }

    #[test]
    fn test_invalid_option_error(){
        assert_eq!(error_message(&INVALID_OPTION.code_num), INVALID_OPTION.message);
    }

    #[test]
    fn test_error_retrieving_messages(){
        assert_eq!(error_message(&INVALID_MESSAGES.code_num), INVALID_MESSAGES.message);
    }

    #[test]
    fn test_malformed_attributes_for_credential_offer(){
        assert_eq!(error_message(&INVALID_ATTRIBUTES_STRUCTURE.code_num), INVALID_ATTRIBUTES_STRUCTURE.message);
    }

    #[test]
    fn test_invalid_proof_handle_error(){
        assert_eq!(error_message(&INVALID_PROOF_HANDLE.code_num), INVALID_PROOF_HANDLE.message);
    }

    #[test]
    fn test_credential_request_incorrect_json_format_error(){
        assert_eq!(error_message(&INVALID_CREDENTIAL_REQUEST.code_num), INVALID_CREDENTIAL_REQUEST.message);
    }

    #[test]
    fn test_error_invalid_proof() {
        assert_eq!(error_message(&INVALID_PROOF.code_num), INVALID_PROOF.message);
    }
    #[test]
    fn test_error_genesis() {
        assert_eq!(error_message(&INVALID_GENESIS_TXN_PATH.code_num), INVALID_GENESIS_TXN_PATH.message);
    }
    #[test]
    fn test_error_config() {
        assert_eq!(error_message(&POOL_LEDGER_CONNECT.code_num), POOL_LEDGER_CONNECT.message);
    }
    #[test]
    fn test_error_pool_config() {
        assert_eq!(error_message(&CREATE_POOL_CONFIG.code_num), CREATE_POOL_CONFIG.message);
    }
    #[test]
    fn test_error_big_number() {
        assert_eq!(error_message(&BIG_NUMBER_ERROR.code_num), BIG_NUMBER_ERROR.message);
        assert_eq!(error_message(&INVALID_PROOF_CREDENTIAL_DATA.code_num), INVALID_PROOF_CREDENTIAL_DATA.message);
        assert_eq!(error_message(&INDY_SUBMIT_REQUEST_ERR.code_num), INDY_SUBMIT_REQUEST_ERR.message);
        assert_eq!(error_message(&BUILD_CREDENTIAL_DEF_REQ_ERR.code_num), BUILD_CREDENTIAL_DEF_REQ_ERR.message);
        assert_eq!(error_message(&NO_POOL_OPEN.code_num), NO_POOL_OPEN.message);
    }

    #[test]
    fn test_proof_incorrect_json_format_error(){
        assert_eq!(error_message(&INVALID_PROOF.code_num), INVALID_PROOF.message);
    }

    #[test]
    fn test_error_credential_data() {
        assert_eq!(error_message(&INVALID_PROOF_CREDENTIAL_DATA.code_num), INVALID_PROOF_CREDENTIAL_DATA.message);
    }
    #[test]
    fn test_failed_proof_compliance() {
        assert_eq!(error_message(&FAILED_PROOF_COMPLIANCE.code_num), FAILED_PROOF_COMPLIANCE.message);
    }

    #[test]
    fn test_credential_def_err() {
        assert_eq!(error_message(&CREATE_CREDENTIAL_DEF_ERR.code_num), CREATE_CREDENTIAL_DEF_ERR.message);
    }

    #[test]
    fn test_unknown_libindy_error() {
        assert_eq!(error_message(&UNKNOWN_LIBINDY_ERROR.code_num), UNKNOWN_LIBINDY_ERROR.message);
    }

    #[test]
    fn test_timeout_libindy_error() {
        assert_eq!(error_message(&TIMEOUT_LIBINDY_ERROR.code_num), TIMEOUT_LIBINDY_ERROR.message);
    }

    #[test]
    fn test_invalid_credential_def_json() {
        assert_eq!(error_message(&INVALID_CREDENTIAL_DEF_JSON.code_num), INVALID_CREDENTIAL_DEF_JSON.message);
    }

    #[test]
    fn test_credential_def_handle_err() {
        assert_eq!(error_message(&INVALID_CREDENTIAL_DEF_HANDLE.code_num), INVALID_CREDENTIAL_DEF_HANDLE.message);
    }

    #[test]
    fn test_credential_def_already_on_ledger_err() {
        assert_eq!(error_message(&CREDENTIAL_DEF_ALREADY_CREATED.code_num), CREDENTIAL_DEF_ALREADY_CREATED.message);
    }

    #[test]
    fn test_schema_err() {
        assert_eq!(error_message(&INVALID_SCHEMA.code_num), INVALID_SCHEMA.message);
        assert_eq!(error_message(&INVALID_SCHEMA_SEQ_NO.code_num), INVALID_SCHEMA_SEQ_NO.message);
        assert_eq!(error_message(&INVALID_SCHEMA_CREATION.code_num), INVALID_SCHEMA_CREATION.message);
        assert_eq!(error_message(&INVALID_SCHEMA_HANDLE.code_num), INVALID_SCHEMA_HANDLE.message);
    }

    #[test]
    fn test_already_initialized() {
        assert_eq!(error_message(&ALREADY_INITIALIZED.code_num), ALREADY_INITIALIZED.message);
    }

    #[test]
    fn test_invalid_invite_details() {
        assert_eq!(error_message(&INVALID_INVITE_DETAILS.code_num), INVALID_INVITE_DETAILS.message);
    }

    #[test]
    fn test_invalid_redirect_details() {
        assert_eq!(error_message(&INVALID_REDIRECT_DETAILS.code_num), INVALID_REDIRECT_DETAILS.message);
    }

    #[test]
    fn test_invalid_master_secret() {
        assert_eq!(error_message(&INVALID_MASTER_SECRET.code_num), INVALID_MASTER_SECRET.message);
    }
}<|MERGE_RESOLUTION|>--- conflicted
+++ resolved
@@ -115,11 +115,8 @@
 pub static INVALID_REDIRECT_DETAILS: Error = Error{code_num: 1104, message: "Invalid redirect details structure"};
 /* EC 1105 is reserved for proprietary forks of libVCX */
 pub static NO_AGENT_INFO: Error = Error{code_num: 1106, message: "Agent pairwise information not found"};
-<<<<<<< HEAD
 pub static REV_REG_DEF_NOT_FOUND: Error = Error{code_num: 1107, message: "No revocation definition found"};
-=======
-pub static REV_DELTA_NOT_FOUND: Error = Error{code_num: 1107, message: "No revocation delta found in storage for this revocation registry. Were any credentials locally revoked?"};
->>>>>>> 68091c19
+pub static REV_DELTA_NOT_FOUND: Error = Error{code_num: 1108, message: "No revocation delta found in storage for this revocation registry. Were any credentials locally revoked?"};
 
 lazy_static! {
     static ref ERROR_C_MESSAGES: HashMap<u32, CString> = {
