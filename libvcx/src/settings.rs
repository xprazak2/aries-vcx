--- conflicted
+++ resolved
@@ -45,10 +45,7 @@
 pub static CONFIG_PAYMENT_METHOD: &str = "payment_method";
 pub static CONFIG_TXN_AUTHOR_AGREEMENT: &str = "author_agreement";
 pub static CONFIG_POOL_CONFIG: &str = "pool_config";
-<<<<<<< HEAD
 pub static CONFIG_DID_METHOD: &str = "did_method";
-=======
->>>>>>> 0e679b6f
 
 pub static DEFAULT_PROTOCOL_VERSION: usize = 2;
 pub static MAX_SUPPORTED_PROTOCOL_VERSION: usize = 2;
